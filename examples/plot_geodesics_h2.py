"""
Plot a geodesic on the Hyperbolic space H2,
with Poincare Disk visualization.
"""

import numpy as np
import matplotlib.pyplot as plt

from geomstats.hyperbolic_space import HyperbolicSpace
import geomstats.visualization as visualization

H2 = HyperbolicSpace(dimension=2)
METRIC = H2.metric

def plot_geodesic_between_two_points(initial_point,
                                     end_point, n_steps=10):
    assert H2.belongs(initial_point)
    assert H2.belongs(end_point)
<<<<<<< HEAD

    geodesic = METRIC.geodesic(initial_point=initial_point,
                               end_point=end_point)

=======
    geodesic = METRIC.geodesic(initial_point=initial_point,
                               end_point=end_point)

>>>>>>> 938b026c
    t = np.linspace(0, 1, n_steps)
    points = geodesic(t)
    visualization.plot(points, space='H2')


def plot_geodesic_with_initial_tangent_vector(initial_point,
                                              initial_tangent_vec,
                                              n_steps=10):
    assert H2.belongs(initial_point)
    geodesic = METRIC.geodesic(initial_point=initial_point,
                               initial_tangent_vec=initial_tangent_vec)
    n_steps = 10
    t = np.linspace(0, 1, n_steps)

    points = geodesic(t)
    visualization.plot(points, space='H2')
<<<<<<< HEAD


def main():
    initial_point = [np.sqrt(2), 1., 0.]
    end_point = H2.intrinsic_to_extrinsic_coords([1.5, 1.5])
    initial_tangent_vec = H2.projection_to_tangent_space(
                                        vector=[3.5, 0.6, 0.8],
                                        base_point=initial_point)

    plot_geodesic_between_two_points(initial_point, end_point)
    plot_geodesic_with_initial_tangent_vector(initial_point, initial_tangent_vec)
    plt.show()
=======
>>>>>>> 938b026c


def main():
    initial_point = [np.sqrt(2), 1., 0.]
    end_point = H2.intrinsic_to_extrinsic_coords([1.5, 1.5])
    initial_tangent_vec = H2.projection_to_tangent_space(
                                        vector=[3.5, 0.6, 0.8],
                                        base_point=initial_point)

    plot_geodesic_between_two_points(initial_point, end_point)
    plot_geodesic_with_initial_tangent_vector(initial_point, initial_tangent_vec)
    plt.show()

if __name__ == "__main__":
    main()<|MERGE_RESOLUTION|>--- conflicted
+++ resolved
@@ -16,16 +16,10 @@
                                      end_point, n_steps=10):
     assert H2.belongs(initial_point)
     assert H2.belongs(end_point)
-<<<<<<< HEAD
 
     geodesic = METRIC.geodesic(initial_point=initial_point,
                                end_point=end_point)
 
-=======
-    geodesic = METRIC.geodesic(initial_point=initial_point,
-                               end_point=end_point)
-
->>>>>>> 938b026c
     t = np.linspace(0, 1, n_steps)
     points = geodesic(t)
     visualization.plot(points, space='H2')
@@ -42,21 +36,6 @@
 
     points = geodesic(t)
     visualization.plot(points, space='H2')
-<<<<<<< HEAD
-
-
-def main():
-    initial_point = [np.sqrt(2), 1., 0.]
-    end_point = H2.intrinsic_to_extrinsic_coords([1.5, 1.5])
-    initial_tangent_vec = H2.projection_to_tangent_space(
-                                        vector=[3.5, 0.6, 0.8],
-                                        base_point=initial_point)
-
-    plot_geodesic_between_two_points(initial_point, end_point)
-    plot_geodesic_with_initial_tangent_vector(initial_point, initial_tangent_vec)
-    plt.show()
-=======
->>>>>>> 938b026c
 
 
 def main():
