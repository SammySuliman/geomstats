--- conflicted
+++ resolved
@@ -1,157 +1,8 @@
-<<<<<<< HEAD
-from geomstats.test_cases.geometry.base import OpenSetTestCase
+from geomstats.test_cases.geometry.base import VectorSpaceOpenSetTestCase
 from geomstats.test_cases.geometry.matrices import MatricesMetricTestCase
 
 
-class SPDMatricesTestCase(OpenSetTestCase):
-=======
-import pytest
-
-import geomstats.backend as gs
-from geomstats.geometry.lower_triangular_matrices import LowerTriangularMatrices
-from geomstats.geometry.positive_lower_triangular_matrices import (
-    PositiveLowerTriangularMatrices,
-)
-from geomstats.test.vectorization import generate_vectorization_data
-from geomstats.test_cases.geometry.base import VectorSpaceOpenSetTestCase
-from geomstats.test_cases.geometry.riemannian_metric import RiemannianMetricTestCase
-
-
-class SPDMatricesTestCaseMixins:
-    def test_differential_power(self, power, tangent_vec, base_point, expected, atol):
-        res = self.space.differential_power(power, tangent_vec, base_point)
-        self.assertAllClose(res, expected, atol=atol)
-
-    @pytest.mark.vec
-    def test_differential_power_vec(self, n_reps, power, atol):
-        base_point = self.data_generator.random_point()
-        tangent_vec = self.data_generator.random_tangent_vec(base_point)
-
-        expected = self.space.differential_power(power, tangent_vec, base_point)
-
-        vec_data = generate_vectorization_data(
-            data=[
-                dict(
-                    power=power,
-                    tangent_vec=tangent_vec,
-                    base_point=base_point,
-                    expected=expected,
-                    atol=atol,
-                )
-            ],
-            arg_names=["tangent_vec", "base_point"],
-            expected_name="expected",
-            n_reps=n_reps,
-        )
-        self._test_vectorization(vec_data)
-
-    def test_inverse_differential_power(
-        self, power, tangent_vec, base_point, expected, atol
-    ):
-        res = self.space.inverse_differential_power(power, tangent_vec, base_point)
-        self.assertAllClose(res, expected, atol=atol)
-
-    @pytest.mark.vec
-    def test_inverse_differential_power_vec(self, n_reps, power, atol):
-        base_point = self.data_generator.random_point()
-        tangent_vec = self.data_generator.random_tangent_vec(base_point)
-
-        expected = self.space.inverse_differential_power(power, tangent_vec, base_point)
-
-        vec_data = generate_vectorization_data(
-            data=[
-                dict(
-                    power=power,
-                    tangent_vec=tangent_vec,
-                    base_point=base_point,
-                    expected=expected,
-                    atol=atol,
-                )
-            ],
-            arg_names=["tangent_vec", "base_point"],
-            expected_name="expected",
-            n_reps=n_reps,
-        )
-        self._test_vectorization(vec_data)
-
-    def test_differential_log(self, tangent_vec, base_point, expected, atol):
-        res = self.space.differential_log(tangent_vec, base_point)
-        self.assertAllClose(res, expected, atol=atol)
-
-    def test_inverse_differential_log(self, tangent_vec, base_point, expected, atol):
-        res = self.space.inverse_differential_log(tangent_vec, base_point)
-        self.assertAllClose(res, expected, atol=atol)
-
-    def test_differential_exp(self, tangent_vec, base_point, expected, atol):
-        res = self.space.differential_exp(tangent_vec, base_point)
-        self.assertAllClose(res, expected, atol=atol)
-
-    def test_inverse_differential_exp(self, tangent_vec, base_point, expected, atol):
-        res = self.space.inverse_differential_exp(tangent_vec, base_point)
-        self.assertAllClose(res, expected, atol=atol)
-
-    def test_logm(self, mat, expected, atol):
-        res = self.space.logm(mat)
-        self.assertAllClose(res, expected, atol=atol)
-
-    @pytest.mark.random
-    def test_expm_after_logm(self, n_points, atol):
-        mat = self.data_generator.random_point(n_points)
-
-        logm = self.space.logm(mat)
-        mat_ = self.space.expm(logm)
-
-        self.assertAllClose(mat_, mat, atol=atol)
-
-    @pytest.mark.random
-    def test_logm_after_expm(self, n_points, atol):
-        mat = self.data_generator.random_point(n_points)
-
-        expm = self.space.expm(mat)
-        mat_ = self.space.logm(expm)
-
-        self.assertAllClose(mat_, mat, atol=atol)
-
-    def test_cholesky_factor(self, mat, expected, atol):
-        res = self.space.cholesky_factor(mat)
-        self.assertAllClose(res, expected, atol=atol)
-
-    @pytest.mark.random
-    def test_cholesky_factor_belongs_to_positive_lower_triangular_matrices(
-        self, n_points, atol
-    ):
-        mat = self.data_generator.random_point(n_points)
-
-        cf = self.space.cholesky_factor(mat)
-        res = PositiveLowerTriangularMatrices(self.space.n).belongs(cf, atol=atol)
-
-        expected = gs.ones(n_points, dtype=bool)
-        self.assertAllEqual(res, expected)
-
-    def test_differential_cholesky_factor(
-        self, tangent_vec, base_point, expected, atol
-    ):
-        res = self.space.differential_cholesky_factor(tangent_vec, base_point)
-        self.assertAllClose(res, expected, atol=atol)
-
-    @pytest.mark.random
-    def test_differential_cholesky_factor_belongs_to_positive_lower_triangular_matrices(
-        self, n_points, atol
-    ):
-        base_point = self.data_generator.random_point(n_points)
-        tangent_vec = self.data_generator.random_tangent_vec(base_point)
-
-        differential_cf = self.space.differential_cholesky_factor(
-            tangent_vec, base_point
-        )
-        res = LowerTriangularMatrices(self.space.n).belongs(differential_cf, atol=atol)
-
-        expected = gs.ones(n_points, dtype=bool)
-        self.assertAllEqual(res, expected)
-
-
-class SPDMatricesTestCase(SPDMatricesTestCaseMixins, VectorSpaceOpenSetTestCase):
->>>>>>> 65127031
+class SPDMatricesTestCase(VectorSpaceOpenSetTestCase):
     pass
 
 
