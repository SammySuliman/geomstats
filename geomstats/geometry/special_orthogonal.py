"""Exposes the `SpecialOrthogonal` group class.

Lead authors: Nicolas Guigui and Nina Miolane.
"""

import geomstats.algebra_utils as utils
import geomstats.backend as gs
import geomstats.errors
import geomstats.vectorization
from geomstats.geometry.base import LevelSet
from geomstats.geometry.general_linear import GeneralLinear
from geomstats.geometry.invariant_metric import BiInvariantMetric
from geomstats.geometry.lie_group import LieGroup, MatrixLieGroup
from geomstats.geometry.matrices import Matrices
from geomstats.geometry.skew_symmetric_matrices import SkewSymmetricMatrices
from geomstats.geometry.symmetric_matrices import SymmetricMatrices

ATOL = 1e-5

TAYLOR_COEFFS_1_AT_PI = [
    0.0,
    -gs.pi / 4.0,
    -1.0 / 4.0,
    -gs.pi / 48.0,
    -1.0 / 48.0,
    -gs.pi / 480.0,
    -1.0 / 480.0,
]


class _SpecialOrthogonalMatrices(MatrixLieGroup, LevelSet):
    """Class for special orthogonal groups in matrix representation.

    Parameters
    ----------
    n : int
        Integer representing the shape of the matrices: n x n.
    """

    def __init__(self, n, **kwargs):
        self.n = n
        self._value = gs.eye(n)

        super().__init__(
            dim=int((n * (n - 1)) / 2),
<<<<<<< HEAD
            n_lg=n,
=======
            representation_dim=n,
>>>>>>> 95339b2c
            lie_algebra=SkewSymmetricMatrices(n=n),
            default_coords_type="extrinsic",
            **kwargs,
        )
        self.bi_invariant_metric = BiInvariantMetric(group=self)
        if self._metric is None:
            self._metric = self.bi_invariant_metric

    def _define_embedding_space(self):
        return GeneralLinear(self.n, positive_det=True)

    def _aux_submersion(self, point):
        return Matrices.mul(Matrices.transpose(point), point)

    def submersion(self, point):
        """Submersion that defines the manifold.

        Parameters
        ----------
        point : array-like, shape=[..., n, n]

        Returns
        -------
        submersed_point : array-like, shape=[..., n. n]
        """
        return self._aux_submersion(point) - self._value

    def tangent_submersion(self, vector, point):
        """Tangent submersion.

        Parameters
        ----------
        vector : array-like, shape=[..., n, n]
        point : array-like, shape=[..., n, n]

        Returns
        -------
        submersed_vector : array-like, shape=[..., n, n]
        """
        return 2 * Matrices.to_symmetric(
            Matrices.mul(Matrices.transpose(point), vector)
        )

    @classmethod
    def inverse(cls, point):
        """Return the transpose matrix of point.

        Parameters
        ----------
        point : array-like, shape=[..., n, n]
            Point in SO(n).

        Returns
        -------
        inverse : array-like, shape=[..., n, n]
            Inverse.
        """
        return Matrices.transpose(point)

    def projection(self, point):
        """Project a matrix on SO(n) by minimizing the Frobenius norm.

        Parameters
        ----------
        point : array-like, shape=[..., n, n]
            Matrix.

        Returns
        -------
        rot_mat : array-like, shape=[..., n, n]
            Rotation matrix.
        """
        aux_mat = self._aux_submersion(point)
        inv_sqrt_mat = SymmetricMatrices.powerm(aux_mat, -1 / 2)
        rotation_mat = Matrices.mul(point, inv_sqrt_mat)
        det = gs.linalg.det(rotation_mat)
        return utils.flip_determinant(rotation_mat, det)

    def random_point(self, n_samples=1, bound=1.0):
        """Sample in SO(n) using a normal distribution (not the Haar measure).

        Parameters
        ----------
        n_samples : int
            Number of samples.
            Optional, default: 1.
        bound : float
            Unused.

        Returns
        -------
        samples : array-like, shape=[..., n, n]
            Points sampled on the SO(n).
        """
        return self.random_uniform(n_samples)

    def random_uniform(self, n_samples=1):
        """Sample in SO(n) using a normal distribution (not the Haar measure).

        Parameters
        ----------
        n_samples : int
            Number of samples.
            Optional, default: 1.
        tol : unused

        Returns
        -------
        samples : array-like, shape=[..., n, n]
            Points sampled on the SO(n).
        """
        if n_samples == 1:
            size = (self.n, self.n)
        else:
            size = (n_samples, self.n, self.n)
        random_mat = gs.random.normal(size=size)
        rotation_mat, _ = gs.linalg.qr(random_mat)
        det = gs.linalg.det(rotation_mat)
        return utils.flip_determinant(rotation_mat, det)

    def skew_matrix_from_vector(self, vec):
        """Get the skew-symmetric matrix derived from the vector.

        In nD, fill a skew-symmetric matrix with the values of the vector.

        Parameters
        ----------
        vec : array-like, shape=[..., dim]
            Vector.

        Returns
        -------
        skew_mat : array-like, shape=[..., n, n]
            Skew-symmetric matrix.
        """
        return self.lie_algebra.matrix_representation(vec)

    def vector_from_skew_matrix(self, skew_mat):
        """Derive a vector from the skew-symmetric matrix.

        In 3D, compute the vector defining the cross product
        associated to the skew-symmetric matrix skew mat.

        Parameters
        ----------
        skew_mat : array-like, shape=[..., n, n]
            Skew-symmetric matrix.

        Returns
        -------
        vec : array-like, shape=[..., dim]
            Vector.
        """
        return self.lie_algebra.basis_representation(skew_mat)

    def rotation_vector_from_matrix(self, rot_mat):
        r"""Convert rotation matrix (in 2D or 3D) to rotation vector.

        Get the angle through the atan2 function:

        Parameters
        ----------
        rot_mat : array-like, shape=[..., 2, 2]
            Rotation matrix.

        Returns
        -------
        regularized_rot_vec : array-like, shape=[..., 1]
            Rotation vector.
        """
        if self.n not in (2, 3):
            raise NotImplementedError(
                "The function matrix_from_rotation_vector is not "
                "implemented if n is not in 2 or 3."
            )
        so_vector = (
            _SpecialOrthogonal2Vectors()
            if self.n == 2
            else _SpecialOrthogonal3Vectors()
        )
        return so_vector.rotation_vector_from_matrix(rot_mat)

    def matrix_from_rotation_vector(self, rot_vec):
        """Convert rotation vector (2D or 3D) to rotation matrix.

        Parameters
        ----------
        rot_vec: array-like, shape=[..., 1]
            Rotation vector.

        Returns
        -------
        rot_mat: array-like, shape=[..., 2, 2]
            Rotation matrix.
        """
        if self.n not in (2, 3):
            raise NotImplementedError(
                "The function matrix_from_rotation_vector is not "
                "implemented if n is not in 2 or 3."
            )
        so_vector = (
            _SpecialOrthogonal2Vectors()
            if self.n == 2
            else _SpecialOrthogonal3Vectors()
        )
        return so_vector.matrix_from_rotation_vector(rot_vec)

    @staticmethod
    def are_antipodals(rotation_mat1, rotation_mat2):
        """Determine if two rotation matrices are antipodals.

        Parameters
        ----------
        rotation_mat1 : array-like, shape=[..., n, n]
            Rotation matrix.
        rotation_mat2 : array-like, shape=[..., n, n]
            Rotation matrix.

        Returns
        -------
        _ : array-like, shape=[...,]
            Boolean determining if each pair of rotation
            matrices corresponds to a pair of antipodal rotation
            matrices.
        """
        sq_rot_mat1 = gs.matmul(rotation_mat1, rotation_mat1)
        sq_rot_mat2 = gs.matmul(rotation_mat2, rotation_mat2)
        are_different = ~gs.all(gs.isclose(rotation_mat1, rotation_mat2), axis=(-2, -1))

        return are_different & gs.all(
            gs.isclose(sq_rot_mat1, sq_rot_mat2), axis=(-2, -1)
        )

    def log(self, point, base_point=None):
        r"""
        Compute the group logarithm of point at base_point.

        Parameters
        ----------
        point : array-like, shape=[..., n, n]
            Rotation matrix.
        base_point : array-like, shape=[..., n, n]
            Rotation matrix.
            Optional, defaults to identity if None.

        Returns
        -------
        tangent_vec : array-like, shape=[..., n, n]
            Matrix such that `exp(tangent_vec, base_point) = point`.

        Notes
        -----
        Denoting `point` by :math:`g` and `base_point` by :math:`h`,
        the output satisfies:

        .. math::

            g = \exp(\log(g, h), h)
        """
        if base_point is None:
            base_point = self.identity
        if gs.any(self.are_antipodals(point, base_point)):
            raise ValueError(
                "The Group Logarithm is not well-defined for"
                f" antipodal rotation matrices: {point} and"
                f"{base_point}."
            )
        return super().log(point, base_point)


class _SpecialOrthogonalVectors(LieGroup):
    """Class for the special orthogonal groups SO({2,3}) in vector form.

    i.e. the Lie groups of planar and 3D rotations. This class is specific to
    the vector representation of rotations. For the matrix representation use
    the SpecialOrthogonal class and set `n=2` or `n=3`.

    Parameters
    ----------
    epsilon : float
        Precision to use for calculations involving potential divison by 0 in
        rotations.
        Optional, default: 0.
    """

    def __init__(self, n, epsilon=0.0):
        dim = n * (n - 1) // 2
        LieGroup.__init__(self, dim=dim, shape=(dim,), lie_algebra=self)

        self.n = n
        self.epsilon = epsilon

    @property
    def identity(self):
        """Identity of the group.

        Parameters
        ----------
        point_type : str, {'vector', 'matrix'}
            Point_type of the returned value. Unused here.

        Returns
        -------
        identity : array-like, shape=[1,]
            Identity.
        """
        return gs.zeros(self.dim)

    def belongs(self, point, atol=ATOL):
        """Evaluate if a point belongs to SO(3).

        Parameters
        ----------
        point : array-like, shape=[..., 3]
            Point to check whether it belongs to SO(3).
        atol : unused

        Returns
        -------
        belongs : array-like, shape=[...,]
            Boolean indicating whether point belongs to SO(3).
        """
        vec_dim = point.shape[-1]
        belongs = vec_dim == self.dim
        if point.ndim == 2:
            belongs = gs.tile([belongs], (point.shape[0],))
        return belongs

    @geomstats.vectorization.decorator(["else", "matrix"])
    def projection(self, point):
        """Project a matrix on SO(2) or SO(3) using the Frobenius norm.

        Parameters
        ----------
        point : array-like, shape=[..., n, n]
            Matrix.

        Returns
        -------
        rot_mat : array-like, shape=[..., n, n]
            Rotation matrix.
        """
        mat = point
        n_mats, _, _ = mat.shape

        mat_unitary_u, _, mat_unitary_v = gs.linalg.svd(mat)
        rot_mat = Matrices.mul(mat_unitary_u, mat_unitary_v)
        mask = gs.less(gs.linalg.det(rot_mat), 0.0)
        mask_float = gs.cast(mask, mat.dtype) + self.epsilon
        diag = gs.concatenate((gs.ones(self.n - 1), -gs.ones(1)), axis=0)
        diag = gs.to_ndarray(diag, to_ndim=2)
        diag = (
            gs.to_ndarray(utils.from_vector_to_diagonal_matrix(diag), to_ndim=3)
            + self.epsilon
        )
        new_mat_diag_s = gs.tile(diag, [n_mats, 1, 1])

        aux_mat = Matrices.mul(mat_unitary_u, new_mat_diag_s)
        rot_mat = rot_mat + gs.einsum(
            "...,...jk->...jk", mask_float, Matrices.mul(aux_mat, mat_unitary_v)
        )
        return rot_mat

    def inverse(self, point):
        """Compute the group inverse in SO(3).

        Parameters
        ----------
        point : array-like, shape=[..., 3]
            Point.

        Returns
        -------
        inv_point : array-like, shape=[..., 3]
            Inverse.
        """
        return -self.regularize(point)

    def random_point(self, n_samples=1, bound=1.0):
        """Sample in SO(n) using a uniform distribution (not the Haar measure).

        Parameters
        ----------
        n_samples : int
            Number of samples.
            Optional, default: 1.
        bound : float
            Unused.

        Returns
        -------
        samples : array-like, shape=[..., n, n]
            Points sampled on the SO(n).
        """
        return gs.squeeze(gs.random.rand(n_samples, 3))

    def exp_from_identity(self, tangent_vec):
        """Compute the group exponential of the tangent vector at the identity.

        As rotations are represented by their rotation vector,
        which corresponds to the element `X` in the Lie Algebra such that
        `exp(X) = R`, this methods returns its input without change.

        Parameters
        ----------
        tangent_vec : array-like, shape=[..., dimension]
            Tangent vector at base point.

        Returns
        -------
        point : array-like, shape=[..., dimension]
            Point.
        """
        return self.regularize(tangent_vec)

    def log_from_identity(self, point):
        """Compute the group logarithm of the point at the identity.

        As rotations are represented by their rotation vector,
        which corresponds to the element `X` in the Lie Algebra such that
        `exp(X) = R`, this methods returns its input after regularization.


        Parameters
        ----------
        point : array-like, shape=[..., dimension]
            Point.

        Returns
        -------
        tangent_vec : array-like, shape=[..., dimension]
            Group logarithm.
        """
        return self.regularize(point)

    def skew_matrix_from_vector(self, vec):
        """Get the skew-symmetric matrix derived from the vector.

        In 3D, compute the skew-symmetric matrix,known as the cross-product of
        a vector, associated to the vector `vec`.

        Parameters
        ----------
        vec : array-like, shape=[..., dim]
            Vector.

        Returns
        -------
        skew_mat : array-like, shape=[..., n, n]
            Skew-symmetric matrix.
        """
        return SkewSymmetricMatrices(self.n).matrix_representation(vec)

    def vector_from_skew_matrix(self, skew_mat):
        """Derive a vector from the skew-symmetric matrix.

        In 3D, compute the vector defining the cross product
        associated to the skew-symmetric matrix skew mat.

        Parameters
        ----------
        skew_mat : array-like, shape=[..., n, n]
            Skew-symmetric matrix.

        Returns
        -------
        vec : array-like, shape=[..., dim]
            Vector.
        """
        return SkewSymmetricMatrices(self.n).basis_representation(skew_mat)

    def to_tangent(self, vector, base_point=None):
        return self.regularize_tangent_vec(vector, base_point)

    def regularize_tangent_vec_at_identity(self, tangent_vec, metric=None):
        """Regularize a tangent vector at the identity.

        In 2D, regularize a tangent_vector by getting its norm at the identity,
        to be less than pi.

        Parameters
        ----------
        tangent_vec : array-like, shape=[..., 1]
            Tangent vector at base point.
        metric : RiemannianMetric
            Metric to compute the norm of the tangent vector.
            Optional, default is the Euclidean metric.

        Returns
        -------
        regularized_vec : array-like, shape=[..., 1]
            Regularized tangent vector.
        """
        return self.regularize(tangent_vec)

    def regularize_tangent_vec(self, tangent_vec, base_point, metric=None):
        """Regularize tangent vector at a base point.

        In 2D, regularize a tangent_vector by getting the norm of its parallel
        transport to the identity, determined by the metric, less than pi.

        Parameters
        ----------
        tangent_vec : array-like, shape=[...,1]
            Tangent vector at base point.
        base_point : array-like, shape=[..., 1]
            Point on the manifold.
        metric : RiemannianMetric
            Metric to compute the norm of the tangent vector.
            Optional, default is the Euclidean metric.

        Returns
        -------
        regularized_tangent_vec : array-like, shape=[..., 1]
            Regularized tangent vector.
        """
        return self.regularize_tangent_vec_at_identity(tangent_vec)


class _SpecialOrthogonal2Vectors(_SpecialOrthogonalVectors):
    """Class for the special orthogonal group SO(2) in vector representation.

    i.e. the Lie group of planar rotations. This class is specific to the
    vector representation of rotations. For the matrix representation use the
    SpecialOrthogonal class and set `n=2`.

    Parameters
    ----------
    epsilon : float
        Precision to use for calculations involving potential divison by 0 in
        rotations.
        Optional, default: 0.
    """

    def __init__(self, epsilon=0.0):
        super().__init__(
            n=2,
            epsilon=epsilon,
        )

    def regularize(self, point):
        """Regularize a point to be in accordance with convention.

        In 2D, regularize the norm of the rotation angle,
        to be between -pi and pi, following the axis-angle
        representation's convention.

        If the angle angle is between pi and 2pi,
        the function computes its complementary in 2pi and
        inverts the direction of the rotation axis.

        Parameters
        ----------
        point : array-like, shape=[...,1]
            Point.

        Returns
        -------
        regularized_point : array-like, shape=[..., 1]
            Regularized point.
        """
        regularized_point = point
        regularized_point = gs.mod(regularized_point, 2 * gs.pi)
        regularized_point = gs.where(
            regularized_point < gs.pi, regularized_point, regularized_point - 2 * gs.pi
        )
        return regularized_point

    def rotation_vector_from_matrix(self, rot_mat):
        r"""Convert rotation matrix (in 2D) to rotation vector (axis-angle).

        Get the angle through the atan2 function:

        Parameters
        ----------
        rot_mat : array-like, shape=[..., 2, 2]
            Rotation matrix.

        Returns
        -------
        regularized_rot_vec : array-like, shape=[..., 1]
            Rotation vector.
        """
        rot_vec = gs.arctan2(rot_mat[..., 1, 0], rot_mat[..., 0, 0])
        return self.regularize(rot_vec[..., None])

    def matrix_from_rotation_vector(self, rot_vec):
        """Convert rotation vector to rotation matrix.

        Parameters
        ----------
        rot_vec: array-like, shape=[..., 1]
            Rotation vector.

        Returns
        -------
        rot_mat: array-like, shape=[..., 2, 2]
            Rotation matrix.
        """
        rot_vec = self.regularize(rot_vec)

        cos_term = gs.cos(rot_vec)
        cos_matrix = gs.einsum("...l,ij->...ij", cos_term, gs.eye(2))
        sin_term = gs.sin(rot_vec)
        sin_matrix = self.skew_matrix_from_vector(sin_term)
        return cos_matrix + sin_matrix

    def compose(self, point_a, point_b):
        """Compose two elements of SO(3).

        Parameters
        ----------
        point_a : array-like, shape=[..., 3]
        point_b : array-like, shape=[..., 3]

        Returns
        -------
        point_prod : array-like, shape=[..., 3]
        """
        point_a = self.regularize(point_a)
        point_b = self.regularize(point_b)

        point_prod = point_a + point_b
        point_prod = self.regularize(point_prod)

        return point_prod

    def random_point(self, n_samples=1, bound=1.0):
        """Sample in SO(2) using the uniform distribution.

        Parameters
        ----------
        n_samples : int
            Number of samples.
            Optional, default: 1.
        bound : float
            Unused.

        Returns
        -------
        samples : array-like, shape=[..., n, n]
            Points sampled on the SO(2).
        """
        return self.random_uniform(n_samples)

    def random_uniform(self, n_samples=1):
        """Sample in SO(2) with the uniform distribution.

        Parameters
        ----------
        n_samples : int
            Number of samples.
            Optional, default: 1.

        Returns
        -------
        point : array-like, shape=[..., 1]
            Sample.
        """
        random_point = (gs.random.rand(n_samples, self.dim) * 2 - 1) * gs.pi
        random_point = self.regularize(random_point)

        if n_samples == 1:
            random_point = gs.squeeze(random_point, axis=0)

        return random_point

    def exp(self, tangent_vec, base_point=None):
        """Compute the group exponential.

        Parameters
        ----------
        tangent_vec : array-like, shape=[..., 1]
            Tangent vector at base point.
        base_point : array-like, shape=[..., 1]
            Point from which the exponential is computed.

        Returns
        -------
        point : array-like, shape=[..., 1]
            Group exponential.
        """
        return self.regularize(tangent_vec + base_point)

    def log(self, point, base_point=None):
        """Compute the group logarithm.

        Parameters
        ----------
        point : array-like, shape=[..., 3]
            Point.
        base_point : array-like, shape=[..., 1]
            Point from which the log is computed.

        Returns
        -------
        tangent_vec : array-like, shape=[..., 1]
            Group logarithm.
        """
        return self.regularize(point - base_point)


class _SpecialOrthogonal3Vectors(_SpecialOrthogonalVectors):
    """Class for the special orthogonal group SO(3) in vector representation.

    i.e. the Lie group of rotations. This class is specific to the vector
    representation of rotations. For the matrix representation use the
    SpecialOrthogonal class and set `n=3`.

    Parameters
    ----------
    epsilon : float
        Precision to use for calculations involving potential divison by 0 in
        rotations.
        Optional, default: 0.
    """

    def __init__(self, epsilon=0.0):
        super().__init__(n=3, epsilon=epsilon)

        self.bi_invariant_metric = BiInvariantMetric(group=self)
        self.metric = self.bi_invariant_metric

    def regularize(self, point):
        """Regularize a point to be in accordance with convention.

        In 3D, regularize the norm of the rotation vector,
        to be between 0 and pi, following the axis-angle
        representation's convention.

        If the angle is between pi and 2pi,
        the function computes its complementary in 2pi and
        inverts the direction of the rotation axis.

        Parameters
        ----------
        point : array-like, shape=[...,3]
            Point.

        Returns
        -------
        regularized_point : array-like, shape=[..., 3]
            Regularized point.
        """
        theta = gs.linalg.norm(point, axis=-1)
        k = gs.floor(theta / 2.0 / gs.pi)

        # angle in [0;2pi)
        angle = theta - 2 * k * gs.pi

        # this avoids dividing by 0
        theta_eps = gs.where(gs.isclose(theta, 0.0), 1.0, theta)

        # angle in [0, pi]
        normalized_angle = gs.where(angle <= gs.pi, angle, 2 * gs.pi - angle)
        norm_ratio = gs.where(gs.isclose(theta, 0.0), 1.0, normalized_angle / theta_eps)

        # reverse sign if angle was greater than pi
        norm_ratio = gs.where(angle > gs.pi, -norm_ratio, norm_ratio)
        return gs.einsum("...,...i->...i", norm_ratio, point)

    def regularize_tangent_vec_at_identity(self, tangent_vec, metric=None):
        """Regularize a tangent vector at the identity.

        In 3D, regularize a tangent_vector by getting its norm at the identity,
        determined by the metric, to be less than pi.

        Parameters
        ----------
        tangent_vec : array-like, shape=[..., 3]
            Tangent vector at base point.
        metric : RiemannianMetric
            Metric.
            Optional, default: self.left_canonical_metric.

        Returns
        -------
        regularized_vec : array-like, shape=[..., 3]
            Regularized tangent vector.
        """
        if metric is None:
            return self.regularize(tangent_vec)

        tangent_vec_metric_norm = metric.norm(tangent_vec)
        tangent_vec_canonical_norm = gs.linalg.norm(tangent_vec, axis=-1)

        # This avoids dividing by 0
        norm_eps = gs.where(
            tangent_vec_canonical_norm == 0, gs.atol, tangent_vec_canonical_norm
        )
        coef = gs.where(
            tangent_vec_canonical_norm == 0.0, 1.0, tangent_vec_metric_norm / norm_eps
        )
        coef_tangent_vec = gs.einsum("...,...i->...i", coef, tangent_vec)

        regularized_vec = self.regularize(coef_tangent_vec)
        return gs.einsum("...,...i->...i", 1.0 / coef, regularized_vec)

    def regularize_tangent_vec(self, tangent_vec, base_point, metric=None):
        """Regularize tangent vector at a base point.

        In 3D, regularize a tangent_vector by getting the norm of its parallel
        transport to the identity, determined by the metric, less than pi.

        Parameters
        ----------
        tangent_vec : array-like, shape=[...,3]
            Tangent vector at base point.
        base_point : array-like, shape=[..., 3]
            Point on the manifold.
        metric : RiemannianMetric
            Metric.
            Optional, default: self.left_canonical_metric.

        Returns
        -------
        regularized_tangent_vec : array-like, shape=[..., 3]
            Regularized tangent vector.
        """
        if metric is None:
            metric = self.left_canonical_metric
        base_point = self.regularize(base_point)

        tangent_vec_at_id = self.tangent_translation_map(
            base_point, left=metric.left, inverse=True
        )(tangent_vec)

        tangent_vec_at_id = self.regularize_tangent_vec_at_identity(
            tangent_vec_at_id, metric
        )

        regularized_tangent_vec = self.tangent_translation_map(
            base_point, left=metric.left
        )(tangent_vec_at_id)

        return regularized_tangent_vec

    @geomstats.vectorization.decorator(["else", "matrix", "output_point"])
    def rotation_vector_from_matrix(self, rot_mat):
        r"""Convert rotation matrix (in 3D) to rotation vector (axis-angle).

        Get the angle through the trace of the rotation matrix:
        The eigenvalues are:
        :math:`\{1, \cos(angle) + i \sin(angle), \cos(angle) - i \sin(angle)\}`
        so that:
        :math:`trace = 1 + 2 \cos(angle), \{-1 \leq trace \leq 3\}`

        The rotation vector is the vector associated to the skew-symmetric
        matrix
        :math:`S_r = \frac{angle}{(2 * \sin(angle) ) (R - R^T)}`

        For the edge case where the angle is close to pi,
        the rotation vector (up to sign) is derived by using the following
        equality (see the Axis-angle representation on Wikipedia):
        :math:`outer(r, r) = \frac{1}{2} (R + I_3)`
        In nD, the rotation vector stores the :math:`n(n-1)/2` values
        of the skew-symmetric matrix representing the rotation.

        Parameters
        ----------
        rot_mat : array-like, shape=[..., n, n]
            Rotation matrix.

        Returns
        -------
        regularized_rot_vec : array-like, shape=[..., 3]
            Rotation vector.
        """
        n_rot_mats, _, _ = rot_mat.shape

        trace = gs.trace(rot_mat)
        trace = gs.to_ndarray(trace, to_ndim=2, axis=1)
        trace_num = gs.clip(trace, -1, 3)
        angle = gs.arccos(0.5 * (trace_num - 1))
        rot_mat_transpose = gs.transpose(rot_mat, axes=(0, 2, 1))
        rot_vec_not_pi = self.vector_from_skew_matrix(rot_mat - rot_mat_transpose)
        mask_0 = gs.cast(gs.isclose(angle, 0.0), angle.dtype)
        mask_pi = gs.cast(gs.isclose(angle, gs.pi, atol=1e-2), angle.dtype)
        mask_else = (1 - mask_0) * (1 - mask_pi)

        numerator = 0.5 * mask_0 + angle * mask_else
        denominator = (
            (1 - angle**2 / 6) * mask_0 + 2 * gs.sin(angle) * mask_else + mask_pi
        )

        rot_vec_not_pi = rot_vec_not_pi * numerator / denominator

        vector_outer = 0.5 * (gs.eye(3) + rot_mat)
        vector_outer = gs.set_diag(
            vector_outer, gs.maximum(0.0, gs.diagonal(vector_outer, axis1=1, axis2=2))
        )
        squared_diag_comp = gs.diagonal(vector_outer, axis1=1, axis2=2)
        diag_comp = gs.sqrt(squared_diag_comp)
        norm_line = gs.linalg.norm(vector_outer, axis=2)
        max_line_index = gs.argmax(norm_line, axis=1)
        selected_line = gs.get_slice(vector_outer, (range(n_rot_mats), max_line_index))
        signs = gs.sign(selected_line)
        rot_vec_pi = angle * signs * diag_comp

        rot_vec = rot_vec_not_pi + mask_pi * rot_vec_pi

        return self.regularize(rot_vec)

    def matrix_from_rotation_vector(self, rot_vec):
        """Convert rotation vector to rotation matrix.

        Parameters
        ----------
        rot_vec: array-like, shape=[..., 3]
            Rotation vector.

        Returns
        -------
        rot_mat: array-like, shape=[..., 3]
            Rotation matrix.
        """
        rot_vec = self.regularize(rot_vec)

        squared_angle = gs.sum(rot_vec**2, axis=-1)
        skew_rot_vec = self.skew_matrix_from_vector(rot_vec)

        coef_1 = utils.taylor_exp_even_func(squared_angle, utils.sinc_close_0)
        coef_2 = utils.taylor_exp_even_func(squared_angle, utils.cosc_close_0)

        term_1 = gs.eye(self.dim) + gs.einsum("...,...jk->...jk", coef_1, skew_rot_vec)

        squared_skew_rot_vec = Matrices.mul(skew_rot_vec, skew_rot_vec)

        term_2 = gs.einsum("...,...jk->...jk", coef_2, squared_skew_rot_vec)

        return term_1 + term_2

    @geomstats.vectorization.decorator(["else", "matrix"])
    def quaternion_from_matrix(self, rot_mat):
        """Convert a rotation matrix into a unit quaternion.

        Parameters
        ----------
        rot_mat : array-like, shape=[..., 3, 3]
            Rotation matrix.

        Returns
        -------
        quaternion : array-like, shape=[..., 4]
            Quaternion.
        """
        rot_vec = self.rotation_vector_from_matrix(rot_mat)
        quaternion = self.quaternion_from_rotation_vector(rot_vec)

        return quaternion

    def quaternion_from_rotation_vector(self, rot_vec):
        """Convert a rotation vector into a unit quaternion.

        Parameters
        ----------
        rot_vec : array-like, shape=[..., 3]
            Rotation vector.

        Returns
        -------
        quaternion : array-like, shape=[..., 4]
            Quaternion.
        """
        rot_vec = self.regularize(rot_vec)

        squared_angle = gs.sum(rot_vec**2, axis=-1)

        coef_cos = utils.taylor_exp_even_func(squared_angle / 4, utils.cos_close_0)
        coef_sinc = 0.5 * utils.taylor_exp_even_func(
            squared_angle / 4, utils.sinc_close_0
        )

        quaternion = gs.concatenate(
            (coef_cos[..., None], gs.einsum("...,...i->...i", coef_sinc, rot_vec)),
            axis=-1,
        )

        return quaternion

    def rotation_vector_from_quaternion(self, quaternion):
        """Convert a unit quaternion into a rotation vector.

        Parameters
        ----------
        quaternion : array-like, shape=[..., 4]
            Quaternion.

        Returns
        -------
        rot_vec : array-like, shape=[..., 3]
            Rotation vector.
        """
        cos_half_angle = quaternion[..., 0]
        cos_half_angle = gs.clip(cos_half_angle, -1, 1)
        half_angle = gs.arccos(cos_half_angle)

        coef_isinc = 2 * utils.taylor_exp_even_func(
            half_angle**2, utils.inv_sinc_close_0
        )

        rot_vec = gs.einsum("...,...i->...i", coef_isinc, quaternion[..., 1:])

        rot_vec = self.regularize(rot_vec)
        return rot_vec

    @geomstats.vectorization.decorator(["else", "vector"])
    def matrix_from_quaternion(self, quaternion):
        """Convert a unit quaternion into a rotation vector.

        Parameters
        ----------
        quaternion : array-like, shape=[..., 4]
            Quaternion.

        Returns
        -------
        rot_mat : array-like, shape=[..., 3]
            Rotation matrix.
        """
        n_quaternions, _ = quaternion.shape

        w, x, y, z = gs.hsplit(quaternion, 4)

        rot_mat = gs.zeros((n_quaternions,) + (self.n,) * 2)

        for i in range(n_quaternions):
            # TODO (nina): Vectorize by applying the composition of
            # quaternions to the identity matrix
            column_1 = gs.array(
                [
                    w[i] ** 2 + x[i] ** 2 - y[i] ** 2 - z[i] ** 2,
                    2 * x[i] * y[i] - 2 * w[i] * z[i],
                    2 * x[i] * z[i] + 2 * w[i] * y[i],
                ]
            )

            column_2 = gs.array(
                [
                    2 * x[i] * y[i] + 2 * w[i] * z[i],
                    w[i] ** 2 - x[i] ** 2 + y[i] ** 2 - z[i] ** 2,
                    2 * y[i] * z[i] - 2 * w[i] * x[i],
                ]
            )

            column_3 = gs.array(
                [
                    2 * x[i] * z[i] - 2 * w[i] * y[i],
                    2 * y[i] * z[i] + 2 * w[i] * x[i],
                    w[i] ** 2 - x[i] ** 2 - y[i] ** 2 + z[i] ** 2,
                ]
            )

            mask_i = gs.array_from_sparse([(i,)], [1.0], (n_quaternions,))
            rot_mat_i = gs.transpose(gs.hstack([column_1, column_2, column_3]))
            rot_mat_i = gs.to_ndarray(rot_mat_i, to_ndim=3)
            rot_mat += gs.einsum("...,...ij->...ij", mask_i, rot_mat_i)

        return rot_mat

    @staticmethod
    @geomstats.vectorization.decorator(["vector"])
    def matrix_from_tait_bryan_angles_extrinsic_xyz(tait_bryan_angles):
        """Convert Tait-Bryan angles to rot mat in extrensic coords (xyz).

        Convert a rotation given in terms of the tait bryan angles,
        [angle_1, angle_2, angle_3] in extrinsic (fixed) coordinate system
        in order xyz, into a rotation matrix.

        rot_mat = Z(angle_1).Y(angle_2).X(angle_3)
        where:

        - Z(angle_1) is a rotation of angle angle_1 around axis z.
        - Y(angle_2) is a rotation of angle angle_2 around axis y.
        - X(angle_3) is a rotation of angle angle_3 around axis x.

        Parameters
        ----------
        tait_bryan_angles : array-like, shape=[..., 3]

        Returns
        -------
        rot_mat : array-like, shape=[..., 3, 3]
        """
        n_tait_bryan_angles, _ = tait_bryan_angles.shape

        rot_mat = []
        angle_1 = tait_bryan_angles[:, 0]
        angle_2 = tait_bryan_angles[:, 1]
        angle_3 = tait_bryan_angles[:, 2]

        # TODO: avoid for loop in vectorization of tait bryan angles
        for i in range(n_tait_bryan_angles):
            cos_angle_1 = gs.cos(angle_1[i])
            sin_angle_1 = gs.sin(angle_1[i])
            cos_angle_2 = gs.cos(angle_2[i])
            sin_angle_2 = gs.sin(angle_2[i])
            cos_angle_3 = gs.cos(angle_3[i])
            sin_angle_3 = gs.sin(angle_3[i])

            column_1 = gs.array(
                [
                    [cos_angle_1 * cos_angle_2],
                    [cos_angle_2 * sin_angle_1],
                    [-sin_angle_2],
                ]
            )
            column_2 = gs.array(
                [
                    [
                        (
                            cos_angle_1 * sin_angle_2 * sin_angle_3
                            - cos_angle_3 * sin_angle_1
                        )
                    ],
                    [
                        (
                            cos_angle_1 * cos_angle_3
                            + sin_angle_1 * sin_angle_2 * sin_angle_3
                        )
                    ],
                    [cos_angle_2 * sin_angle_3],
                ]
            )
            column_3 = gs.array(
                [
                    [
                        (
                            sin_angle_1 * sin_angle_3
                            + cos_angle_1 * cos_angle_3 * sin_angle_2
                        )
                    ],
                    [
                        (
                            cos_angle_3 * sin_angle_1 * sin_angle_2
                            - cos_angle_1 * sin_angle_3
                        )
                    ],
                    [cos_angle_2 * cos_angle_3],
                ]
            )

            rot_mat.append(gs.hstack((column_1, column_2, column_3)))
        return gs.stack(rot_mat)

    @staticmethod
    @geomstats.vectorization.decorator(["vector"])
    def matrix_from_tait_bryan_angles_extrinsic_zyx(tait_bryan_angles):
        """Convert Tait-Bryan angles to rot mat in extrensic coords (zyx).

        Convert a rotation given in terms of the tait bryan angles,
        [angle_1, angle_2, angle_3] in extrinsic (fixed) coordinate system
        in order zyx, into a rotation matrix.

        rot_mat = X(angle_1).Y(angle_2).Z(angle_3)
        where:

        - X(angle_1) is a rotation of angle angle_1 around axis x.
        - Y(angle_2) is a rotation of angle angle_2 around axis y.
        - Z(angle_3) is a rotation of angle angle_3 around axis z.

        Parameters
        ----------
        tait_bryan_angles : array-like, shape=[..., 3]

        Returns
        -------
        rot_mat : array-like, shape=[..., n, n]
        """
        n_tait_bryan_angles, _ = tait_bryan_angles.shape

        rot_mat = []
        angle_1 = tait_bryan_angles[:, 0]
        angle_2 = tait_bryan_angles[:, 1]
        angle_3 = tait_bryan_angles[:, 2]

        for i in range(n_tait_bryan_angles):
            cos_angle_1 = gs.cos(angle_1[i])
            sin_angle_1 = gs.sin(angle_1[i])
            cos_angle_2 = gs.cos(angle_2[i])
            sin_angle_2 = gs.sin(angle_2[i])
            cos_angle_3 = gs.cos(angle_3[i])
            sin_angle_3 = gs.sin(angle_3[i])

            column_1 = gs.array(
                [
                    [cos_angle_2 * cos_angle_3],
                    [
                        (
                            cos_angle_1 * sin_angle_3
                            + cos_angle_3 * sin_angle_1 * sin_angle_2
                        )
                    ],
                    [
                        (
                            sin_angle_1 * sin_angle_3
                            - cos_angle_1 * cos_angle_3 * sin_angle_2
                        )
                    ],
                ]
            )

            column_2 = gs.array(
                [
                    [-cos_angle_2 * sin_angle_3],
                    [
                        (
                            cos_angle_1 * cos_angle_3
                            - sin_angle_1 * sin_angle_2 * sin_angle_3
                        )
                    ],
                    [
                        (
                            cos_angle_3 * sin_angle_1
                            + cos_angle_1 * sin_angle_2 * sin_angle_3
                        )
                    ],
                ]
            )

            column_3 = gs.array(
                [
                    [sin_angle_2],
                    [-cos_angle_2 * sin_angle_1],
                    [cos_angle_1 * cos_angle_2],
                ]
            )
            rot_mat.append(gs.hstack((column_1, column_2, column_3)))
        return gs.stack(rot_mat)

    @geomstats.vectorization.decorator(["else", "vector", "else", "else"])
    def matrix_from_tait_bryan_angles(
        self, tait_bryan_angles, extrinsic_or_intrinsic="extrinsic", order="zyx"
    ):
        """Convert Tait-Bryan angles to rot mat in extr or intr coords.

        Convert a rotation given in terms of the tait bryan angles,
        [angle_1, angle_2, angle_3] in extrinsic (fixed) or
        intrinsic (moving) coordinate frame into a rotation matrix.

        If the order is zyx, into the rotation matrix rot_mat:
        rot_mat = X(angle_1).Y(angle_2).Z(angle_3)
        where:

        - X(angle_1) is a rotation of angle angle_1 around axis x.
        - Y(angle_2) is a rotation of angle angle_2 around axis y.
        - Z(angle_3) is a rotation of angle angle_3 around axis z.

        Exchanging 'extrinsic' and 'intrinsic' amounts to
        exchanging the order.

        Parameters
        ----------
        tait_bryan_angles : array-like, shape=[..., 3]
        extrinsic_or_intrinsic : str, {'extrensic', 'intrinsic'} optional
            default: 'extrinsic'
        order : str, {'xyz', 'zyx'}, optional
            default: 'zyx'

        Returns
        -------
        rot_mat : array-like, shape=[..., n, n]
        """
        geomstats.errors.check_parameter_accepted_values(
            extrinsic_or_intrinsic, "extrinsic_or_intrinsic", ["extrinsic", "intrinsic"]
        )
        geomstats.errors.check_parameter_accepted_values(order, "order", ["xyz", "zyx"])

        tait_bryan_angles = gs.to_ndarray(tait_bryan_angles, to_ndim=2)

        extrinsic_zyx = extrinsic_or_intrinsic == "extrinsic" and order == "zyx"
        intrinsic_xyz = extrinsic_or_intrinsic == "intrinsic" and order == "xyz"

        extrinsic_xyz = extrinsic_or_intrinsic == "extrinsic" and order == "xyz"
        intrinsic_zyx = extrinsic_or_intrinsic == "intrinsic" and order == "zyx"

        if extrinsic_zyx:
            rot_mat = self.matrix_from_tait_bryan_angles_extrinsic_zyx(
                tait_bryan_angles
            )
        elif intrinsic_xyz:
            tait_bryan_angles_reversed = gs.flip(tait_bryan_angles, axis=1)
            rot_mat = self.matrix_from_tait_bryan_angles_extrinsic_zyx(
                tait_bryan_angles_reversed
            )

        elif extrinsic_xyz:
            rot_mat = self.matrix_from_tait_bryan_angles_extrinsic_xyz(
                tait_bryan_angles
            )
        elif intrinsic_zyx:
            tait_bryan_angles_reversed = gs.flip(tait_bryan_angles, axis=1)
            rot_mat = self.matrix_from_tait_bryan_angles_extrinsic_xyz(
                tait_bryan_angles_reversed
            )

        else:
            raise ValueError(
                "extrinsic_or_intrinsic should be"
                " 'extrinsic' or 'intrinsic'"
                " and order should be 'xyz' or 'zyx'."
            )

        return rot_mat

    @geomstats.vectorization.decorator(["else", "matrix", "else", "else"])
    def tait_bryan_angles_from_matrix(
        self, rot_mat, extrinsic_or_intrinsic="extrinsic", order="zyx"
    ):
        """Convert rot_mat into Tait-Bryan angles.

        Convert a rotation matrix rot_mat into the tait bryan angles,
        [angle_1, angle_2, angle_3] in extrinsic (fixed) coordinate frame,
        for the order zyx, i.e.:
        rot_mat = X(angle_1).Y(angle_2).Z(angle_3)
        where:

        - X(angle_1) is a rotation of angle angle_1 around axis x.
        - Y(angle_2) is a rotation of angle angle_2 around axis y.
        - Z(angle_3) is a rotation of angle angle_3 around axis z.

        Parameters
        ----------
        rot_mat : array-like, shape=[..., n, n]
        extrinsic_or_intrinsic : str, {'extrinsic', 'intrinsic'}, optional
            default: 'extrinsic'
        order : str, {'xyz', 'zyx'}, optional
            default: 'zyx'

        Returns
        -------
        tait_bryan_angles : array-like, shape=[..., 3]
        """
        quaternion = self.quaternion_from_matrix(rot_mat)
        tait_bryan_angles = self.tait_bryan_angles_from_quaternion(
            quaternion, extrinsic_or_intrinsic=extrinsic_or_intrinsic, order=order
        )

        return tait_bryan_angles

    @geomstats.vectorization.decorator(["else", "vector"])
    def quaternion_from_tait_bryan_angles_intrinsic_xyz(self, tait_bryan_angles):
        """Convert Tait-Bryan angles to into unit quaternion.

        Convert a rotation given by Tait-Bryan angles in extrinsic
        coordinate systems and order xyz into a unit quaternion.

        Parameters
        ----------
        tait_bryan_angles : array-like, shape=[..., 3]

        Returns
        -------
        quaternion : array-like, shape=[..., 4]
        """
        matrix = self.matrix_from_tait_bryan_angles(
            tait_bryan_angles, extrinsic_or_intrinsic="intrinsic", order="xyz"
        )
        quaternion = self.quaternion_from_matrix(matrix)
        return quaternion

    @geomstats.vectorization.decorator(["else", "vector", "else", "else"])
    def quaternion_from_tait_bryan_angles(
        self, tait_bryan_angles, extrinsic_or_intrinsic="extrinsic", order="zyx"
    ):
        """Convert a rotation given by Tait-Bryan angles into unit quaternion.

        Parameters
        ----------
        tait_bryan_angles : array-like, shape=[..., 3]
        extrinsic_or_intrinsic : str, {'extrinsic', 'intrinsic'}, optional
            default: 'extrinsic'
        order : str, {'xyz', 'zyx'}, optional
            default: 'zyx'

        Returns
        -------
        quat : array-like, shape=[..., 4]
        """
        extrinsic_zyx = extrinsic_or_intrinsic == "extrinsic" and order == "zyx"
        intrinsic_xyz = extrinsic_or_intrinsic == "intrinsic" and order == "xyz"

        extrinsic_xyz = extrinsic_or_intrinsic == "extrinsic" and order == "xyz"
        intrinsic_zyx = extrinsic_or_intrinsic == "intrinsic" and order == "zyx"

        if extrinsic_zyx:
            tait_bryan_angles_reversed = gs.flip(tait_bryan_angles, axis=1)
            quat = self.quaternion_from_tait_bryan_angles_intrinsic_xyz(
                tait_bryan_angles_reversed
            )

        elif intrinsic_xyz:
            quat = self.quaternion_from_tait_bryan_angles_intrinsic_xyz(
                tait_bryan_angles
            )

        elif extrinsic_xyz:
            rot_mat = self.matrix_from_tait_bryan_angles_extrinsic_xyz(
                tait_bryan_angles
            )
            quat = self.quaternion_from_matrix(rot_mat)

        elif intrinsic_zyx:
            tait_bryan_angles_reversed = gs.flip(tait_bryan_angles, axis=1)
            rot_mat = self.matrix_from_tait_bryan_angles_extrinsic_xyz(
                tait_bryan_angles_reversed
            )
            quat = self.quaternion_from_matrix(rot_mat)
        else:
            raise ValueError(
                "extrinsic_or_intrinsic should be"
                " 'extrinsic' or 'intrinsic'"
                " and order should be 'xyz' or 'zyx'."
            )

        return quat

    @geomstats.vectorization.decorator(["else", "vector", "else", "else"])
    def rotation_vector_from_tait_bryan_angles(
        self, tait_bryan_angles, extrinsic_or_intrinsic="extrinsic", order="zyx"
    ):
        """Convert rotation given by angle_1, angle_2, angle_3 into rot. vec.

        Convert into axis-angle representation.

        Parameters
        ----------
        tait_bryan_angles : array-like, shape=[..., 3]
        extrinsic_or_intrinsic : str, {'extrinsic', 'intrinsic'}, optional
            default: 'extrinsic'
        order : str, {'xyz', 'zyx'}, optional
            default: 'zyx'

        Returns
        -------
        rot_vec : array-like, shape=[..., 3]
        """
        quaternion = self.quaternion_from_tait_bryan_angles(
            tait_bryan_angles,
            extrinsic_or_intrinsic=extrinsic_or_intrinsic,
            order=order,
        )
        rot_vec = self.rotation_vector_from_quaternion(quaternion)

        rot_vec = self.regularize(rot_vec)
        return rot_vec

    @staticmethod
    @geomstats.vectorization.decorator(["vector"])
    def tait_bryan_angles_from_quaternion_intrinsic_zyx(quaternion):
        """Convert quaternion to tait bryan representation of order zyx.

        Parameters
        ----------
        quaternion : array-like, shape=[..., 4]

        Returns
        -------
        tait_bryan_angles : array-like, shape=[..., 3]
        """
        w, x, y, z = gs.hsplit(quaternion, 4)
        angle_1 = gs.arctan2(y * z + w * x, 1.0 / 2.0 - (x**2 + y**2))
        angle_2 = gs.arcsin(-2.0 * (x * z - w * y))
        angle_3 = gs.arctan2(x * y + w * z, 1.0 / 2.0 - (y**2 + z**2))
        tait_bryan_angles = gs.concatenate([angle_1, angle_2, angle_3], axis=1)
        return tait_bryan_angles

    @staticmethod
    @geomstats.vectorization.decorator(["vector"])
    def tait_bryan_angles_from_quaternion_intrinsic_xyz(quaternion):
        """Convert quaternion to tait bryan representation of order xyz.

        Parameters
        ----------
        quaternion : array-like, shape=[..., 4]

        Returns
        -------
        tait_bryan_angles : array-like, shape=[..., 3]
        """
        w, x, y, z = gs.hsplit(quaternion, 4)

        angle_1 = gs.arctan2(2.0 * (-x * y + w * z), w * w + x * x - y * y - z * z)
        angle_2 = gs.arcsin(2 * (x * z + w * y))
        angle_3 = gs.arctan2(2.0 * (-y * z + w * x), w * w + z * z - x * x - y * y)

        tait_bryan_angles = gs.concatenate([angle_1, angle_2, angle_3], axis=1)
        return tait_bryan_angles

    @geomstats.vectorization.decorator(["else", "vector", "else", "else"])
    def tait_bryan_angles_from_quaternion(
        self, quaternion, extrinsic_or_intrinsic="extrinsic", order="zyx"
    ):
        """Convert quaternion to a rotation in form angle_1, angle_2, angle_3.

        Parameters
        ----------
        quaternion : array-like, shape=[..., 4]
        extrinsic_or_intrinsic : str, {'extrinsic', 'intrinsic'}, optional
            default: 'extrinsic'
        order : str, {'xyz', 'zyx'}, optional
            default: 'zyx'

        Returns
        -------
        tait_bryan : array-like, shape=[..., 3]
        """
        extrinsic_zyx = extrinsic_or_intrinsic == "extrinsic" and order == "zyx"
        intrinsic_xyz = extrinsic_or_intrinsic == "intrinsic" and order == "xyz"

        extrinsic_xyz = extrinsic_or_intrinsic == "extrinsic" and order == "xyz"
        intrinsic_zyx = extrinsic_or_intrinsic == "intrinsic" and order == "zyx"

        if extrinsic_zyx:
            tait_bryan = self.tait_bryan_angles_from_quaternion_intrinsic_xyz(
                quaternion
            )
            tait_bryan = gs.flip(tait_bryan, axis=1)
        elif intrinsic_xyz:
            tait_bryan = self.tait_bryan_angles_from_quaternion_intrinsic_xyz(
                quaternion
            )

        elif extrinsic_xyz:
            tait_bryan = self.tait_bryan_angles_from_quaternion_intrinsic_zyx(
                quaternion
            )
            tait_bryan = gs.flip(tait_bryan, axis=1)
        elif intrinsic_zyx:
            tait_bryan = self.tait_bryan_angles_from_quaternion_intrinsic_zyx(
                quaternion
            )

        else:
            raise ValueError(
                "extrinsic_or_intrinsic should be"
                " 'extrinsic' or 'intrinsic'"
                " and order should be 'xyz' or 'zyx'."
            )

        return tait_bryan

    @geomstats.vectorization.decorator(["else", "vector", "else", "else"])
    def tait_bryan_angles_from_rotation_vector(
        self, rot_vec, extrinsic_or_intrinsic="extrinsic", order="zyx"
    ):
        """Convert a rotation vector to a rotation given by Tait-Bryan angles.

        Here the rotation vector is in the axis-angle representation.

        Parameters
        ----------
        rot_vec : array-like, shape=[..., 3]
        extrinsic_or_intrinsic : str, {'extrinsic', 'intrinsic'}, optional
            default: 'extrinsic'
        order : str, {'xyz', 'zyx'}, optional
            default: 'zyx'

        Returns
        -------
        tait_bryan_angles : array-like, shape=[..., 3]
        """
        quaternion = self.quaternion_from_rotation_vector(rot_vec)
        tait_bryan_angles = self.tait_bryan_angles_from_quaternion(
            quaternion, extrinsic_or_intrinsic=extrinsic_or_intrinsic, order=order
        )

        return tait_bryan_angles

    def compose(self, point_a, point_b):
        """Compose two elements of SO(3).

        Parameters
        ----------
        point_a : array-like, shape=[..., 3]
        point_b : array-like, shape=[..., 3]

        Returns
        -------
        point_prod : array-like, shape=[..., 3]
        """
        point_a = self.regularize(point_a)
        point_b = self.regularize(point_b)

        point_a = self.matrix_from_rotation_vector(point_a)
        point_b = self.matrix_from_rotation_vector(point_b)
        point_prod = gs.matmul(point_a, point_b)

        point_prod = self.rotation_vector_from_matrix(point_prod)
        point_prod = self.regularize(point_prod)

        return point_prod

    def jacobian_translation(self, point, left=True):
        """Compute the jacobian matrix corresponding to translation.

        Compute the jacobian matrix of the differential
        of the left/right translations from the identity to point in SO(3).

        Parameters
        ----------
        point : array-like, shape=[..., 3]
            Point.
        left : bool
            Whether to use left or right invariant metric.
            Optional, default: True.

        Returns
        -------
        jacobian : array-like, shape=[..., 3, 3]
            Jacobian.
        """
        point = self.regularize(point)
        squared_angle = gs.sum(point**2, axis=-1)

        angle = gs.sqrt(squared_angle)
        delta_angle = angle - gs.pi
        approx_at_pi = gs.sum(
            gs.array([TAYLOR_COEFFS_1_AT_PI[k] * delta_angle**k for k in range(1, 7)])
        )
        coef_1 = utils.taylor_exp_even_func(squared_angle / 4, utils.inv_tanc_close_0)
        coef_1 = gs.where(-delta_angle < utils.EPSILON, approx_at_pi, coef_1)

        coef_2 = utils.taylor_exp_even_func(
            squared_angle, utils.var_inv_tanc_close_0, order=4
        )
        squared_angle_ = gs.where(
            squared_angle < utils.EPSILON, utils.EPSILON, squared_angle
        )
        coef_2 = gs.where(
            squared_angle < utils.EPSILON, coef_2, (1 - coef_1) / squared_angle_
        )

        outer_ = gs.outer(point, point)
        sign = 1.0 if left else -1.0

        return (
            gs.einsum("...,...ij->...ij", coef_1, gs.eye(self.dim))
            + gs.einsum("...,...ij->...ij", coef_2, outer_)
            + sign * self.skew_matrix_from_vector(point) / 2.0
        )

    def random_uniform(self, n_samples=1):
        """Sample in SO(3) uniform wrt parameters - not Haar measure.

        Parameters
        ----------
        n_samples : int
            Number of samples.
            Optional, default: 1.

        Returns
        -------
        point : array-like, shape=[..., 3]
            Sample.
        """
        random_point = gs.random.rand(n_samples, self.dim) * 2 - 1
        random_point = self.regularize(random_point)

        if n_samples == 1:
            random_point = gs.squeeze(random_point, axis=0)

        return random_point

    def lie_bracket(self, tangent_vector_a, tangent_vector_b, base_point=None):
        """Compute the lie bracket of two tangent vectors.

        For matrix Lie groups with tangent vectors A,B at the same base point P
        this is given by (translate to identity, compute commutator, go back)
        :math:`[A,B] = A_P^{-1}B - B_P^{-1}A`

        Parameters
        ----------
        tangent_vector_a : shape=[..., n, n]
            Tangent vector at base point.
        tangent_vector_b : shape=[..., n, n]
            Tangent vector at base point.
        base_point : array-like, shape=[..., n, n]
            Base point.
            Optional, default: None.

        Returns
        -------
        bracket : array-like, shape=[..., n, n]
            Lie bracket.
        """
        return gs.cross(tangent_vector_a, tangent_vector_b)

    def exp(self, tangent_vec, base_point=None):
        """Compute the group exponential.

        Parameters
        ----------
        tangent_vec : array-like, shape=[..., 3]
            Tangent vector at base point.
        base_point : array-like, shape=[..., 3]
            Group element.

        Returns
        -------
        point : array-like, shape=[..., 3]
            Group exponential.
        """
        return LieGroup.exp(self, tangent_vec, base_point)

    def log(self, point, base_point=None):
        """Compute the group logarithm.

        Parameters
        ----------
        point : array-like, shape=[..., 3]
            Point of the group, i.e. rotation vector.
        base_point : array-like, shape=[..., 3]
            Base point for the log, i.e. rotation vector.

        Returns
        -------
        tangent_vec : array-like, shape=[..., 3]
            Group logarithm.
        """
        return LieGroup.log(self, point, base_point)


class SpecialOrthogonal:
    r"""Class for the special orthogonal groups.

    Parameters
    ----------
    n : int
        Integer representing the shapes of the matrices : n x n.
    point_type : str, {\'vector\', \'matrix\'}
        Representation of the elements of the group.
    epsilon : float, optional
        precision to use for calculations involving potential divison by 0 in
        rotations
        default: 0
    """

    def __new__(cls, n, point_type="matrix", epsilon=0.0, **kwargs):
        """Instantiate a special orthogonal group.

        Select the object to instantiate depending on the point_type.
        """
        if n == 2 and point_type == "vector":
            return _SpecialOrthogonal2Vectors(epsilon)
        if n == 3 and point_type == "vector":
            return _SpecialOrthogonal3Vectors(epsilon)
        if point_type == "vector":
            raise NotImplementedError(
                "SO(n) is only implemented in vector representation" " when n = 3."
            )
        return _SpecialOrthogonalMatrices(n, **kwargs)<|MERGE_RESOLUTION|>--- conflicted
+++ resolved
@@ -43,11 +43,7 @@
 
         super().__init__(
             dim=int((n * (n - 1)) / 2),
-<<<<<<< HEAD
-            n_lg=n,
-=======
             representation_dim=n,
->>>>>>> 95339b2c
             lie_algebra=SkewSymmetricMatrices(n=n),
             default_coords_type="extrinsic",
             **kwargs,
