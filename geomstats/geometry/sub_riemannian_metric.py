--- conflicted
+++ resolved
@@ -27,13 +27,8 @@
         It returns:
             _ : array-like, shape=[..., dim, dim]
 
-<<<<<<< HEAD
     frame : callable
         Optional, default: 'None'
-=======
-        This is a sub-Riemannian metric, so it is assumed to satisfy the
-        conditions of an inner product only on each distribution subspace.
->>>>>>> f9415efe
 
         Matrix representing the frame spanning the distribution,
         as a function of a point.
@@ -50,7 +45,6 @@
         Optional, default: 'vector'.
     """
 
-<<<<<<< HEAD
     def __init__(
         self,
         dim,
@@ -59,10 +53,6 @@
         frame=None,
         default_point_type="vector",
     ):
-=======
-        The frame field spans the distribution at `point`. The frame field is
-        represented as a matrix, whose columns are the frame field vectors.
->>>>>>> f9415efe
 
         if not bool(cometric_matrix is not None) ^ bool(frame is not None):
             raise ValueError(
@@ -129,7 +119,6 @@
         inner_coproduct : float
             Inner coproduct between the two cotangent vectors.
         """
-<<<<<<< HEAD
         if self.cometric_matrix is not None:
             C_b = gs.einsum(
                 "...ij,...j->...i", self.cometric_matrix(base_point), cotangent_vec_b
@@ -138,13 +127,6 @@
 
         sharp = self.sr_sharp(base_point=base_point, cotangent_vec=cotangent_vec_b)
         return gs.einsum("...i,...i -> ...", cotangent_vec_a, sharp)
-=======
-        vector_2 = gs.einsum(
-            "...ij,...j->...i", self.cometric_matrix(base_point), cotangent_vec_b
-        )
-        inner_coproduct = gs.dot(cotangent_vec_a, vector_2)
-        return inner_coproduct
->>>>>>> f9415efe
 
     def hamiltonian(self, state):
         r"""Compute the hamiltonian energy associated to the cometric.
@@ -210,17 +192,8 @@
 
         return vector
 
-<<<<<<< HEAD
     def symp_euler(self, hamiltonian, step_size):
         r"""Compute a function which calculates a step of symplectic euler integration.
-=======
-    def symp_euler(self, step_size):
-        """Compute a function which calculates a step of symplectic euler integration.
-
-        The output function computes a symplectic euler step of the Hamiltonian
-        system of equations associated with the cometric and obtained by the
-        method :meth:`~sub_remannian_metric.SubRiemannianMetric.symp_grad`.
->>>>>>> f9415efe
 
         Parameters
         ----------
@@ -262,26 +235,16 @@
         Parameters
         ----------
         func : callable
-<<<<<<< HEAD
             A function which calculates the next step of a
             sequence to be calculated.
-=======
-            A function which calculates the next step of a sequence to be
-            calculated.
->>>>>>> f9415efe
         n_steps : int
             The number of times to iterate func.
 
         Returns
         -------
         flow : callable
-<<<<<<< HEAD
             Given a state, 'flow' returns a sequence with n_steps
             iterations of func.
-=======
-            Given a state, 'flow' returns a sequence with n_steps iterations of
-            func.
->>>>>>> f9415efe
         """
 
         def flow(x):
