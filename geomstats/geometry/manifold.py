"""Manifold module.

In other words, a topological space that locally resembles
Euclidean space near each point.

Lead author: Nina Miolane.
"""

import abc

import geomstats.backend as gs
import geomstats.errors
from geomstats.geometry.riemannian_metric import RiemannianMetric


class Manifold(abc.ABC):
    r"""Class for manifolds.

    Parameters
    ----------
    dim : int
        Dimension of the manifold.
    shape : tuple of int
        Shape of one element of the manifold.
        Optional, default : None.
    metric : RiemannianMetric
        Metric object to use on the manifold.
    default_coords_type : str, {\'intrinsic\', \'extrinsic\', etc}
        Coordinate type.
        Optional, default: 'intrinsic'.

    Attributes
    ----------
    point_ndim : int
        Dimension of point array.
    default_point_type : str
        Point type: "vector" or "matrix"
    """

    def __init__(
        self, dim, shape, metric=None, default_coords_type="intrinsic", **kwargs
    ):
        super().__init__(**kwargs)
        geomstats.errors.check_integer(dim, "dim")

        if not isinstance(shape, tuple):
            raise ValueError("Expected a tuple for the shape argument.")

        self.dim = dim
        self.shape = shape
        self.default_coords_type = default_coords_type
        self._metric = metric

<<<<<<< HEAD
    @property
    def default_point_type(self):
        """Point type.

        `vector` or `matrix`.
        """
        if len(self.shape) == 1:
            return "vector"
        if len(self.shape) == 2:
            return "matrix"
        if len(self.shape) > 2:
            return "other"
        raise RuntimeError(f"Shape {self.shape} could not be understood.")
=======
        self.point_ndim = len(self.shape)
        self.default_point_type = "vector" if self.point_ndim == 1 else "matrix"
>>>>>>> b910c9ed

    @abc.abstractmethod
    def belongs(self, point, atol=gs.atol):
        """Evaluate if a point belongs to the manifold.

        Parameters
        ----------
        point : array-like, shape=[..., *point_shape]
            Point to evaluate.
        atol : float
            Absolute tolerance.
            Optional, default: backend atol.

        Returns
        -------
        belongs : array-like, shape=[...,]
            Boolean evaluating if point belongs to the manifold.
        """

    @abc.abstractmethod
    def is_tangent(self, vector, base_point, atol=gs.atol):
        """Check whether the vector is tangent at base_point.

        Parameters
        ----------
        vector : array-like, shape=[..., *point_shape]
            Vector.
        base_point : array-like, shape=[..., *point_shape]
            Point on the manifold.
        atol : float
            Absolute tolerance.
            Optional, default: backend atol.

        Returns
        -------
        is_tangent : bool
            Boolean denoting if vector is a tangent vector at the base point.
        """

    @abc.abstractmethod
    def to_tangent(self, vector, base_point):
        """Project a vector to a tangent space of the manifold.

        Parameters
        ----------
        vector : array-like, shape=[..., *point_shape]
            Vector.
        base_point : array-like, shape=[..., *point_shape]
            Point on the manifold.

        Returns
        -------
        tangent_vec : array-like, shape=[..., *point_shape]
            Tangent vector at base point.
        """

    @abc.abstractmethod
    def random_point(self, n_samples=1, bound=1.0):
        """Sample random points on the manifold according to some distribution.

        If the manifold is compact, preferably a uniform distribution will be used.

        Parameters
        ----------
        n_samples : int
            Number of samples.
            Optional, default: 1.
        bound : float
            Bound of the interval in which to sample for non compact manifolds.
            Optional, default: 1.

        Returns
        -------
        samples : array-like, shape=[..., *point_shape]
            Points sampled on the manifold.
        """

    def regularize(self, point):
        """Regularize a point to the canonical representation for the manifold.

        Parameters
        ----------
        point : array-like, shape=[..., dim]
            Point.

        Returns
        -------
        regularized_point : array-like, shape=[..., *point_shape]
            Regularized point.
        """
        regularized_point = point
        return regularized_point

    @property
    def metric(self):
        """Riemannian Metric associated to the Manifold."""
        return self._metric

    @metric.setter
    def metric(self, metric):
        if metric is not None:
            if not isinstance(metric, RiemannianMetric):
                raise ValueError("The argument must be a RiemannianMetric object")
            if metric.dim != self.dim:
                metric.dim = self.dim
        self._metric = metric

    def random_tangent_vec(self, base_point, n_samples=1):
        """Generate random tangent vec.

        Parameters
        ----------
        n_samples : int
            Number of samples.
            Optional, default: 1.
        base_point :  array-like, shape={[n_samples, *point_shape], [*point_shape,]}
            Point.

        Returns
        -------
        tangent_vec : array-like, shape=[..., *point_shape]
            Tangent vec at base point.
        """
        if (
            n_samples > 1
            and base_point.ndim > len(self.shape)
            and n_samples != len(base_point)
        ):
            raise ValueError(
                "The number of base points must be the same as the "
                "number of samples, when the number of base points is different from 1."
            )
        batch_size = () if n_samples == 1 else (n_samples,)
        return self.to_tangent(
            gs.random.normal(size=batch_size + self.shape), base_point
        )<|MERGE_RESOLUTION|>--- conflicted
+++ resolved
@@ -51,24 +51,13 @@
         self.default_coords_type = default_coords_type
         self._metric = metric
 
-<<<<<<< HEAD
-    @property
-    def default_point_type(self):
-        """Point type.
-
-        `vector` or `matrix`.
-        """
-        if len(self.shape) == 1:
-            return "vector"
-        if len(self.shape) == 2:
-            return "matrix"
-        if len(self.shape) > 2:
-            return "other"
-        raise RuntimeError(f"Shape {self.shape} could not be understood.")
-=======
         self.point_ndim = len(self.shape)
-        self.default_point_type = "vector" if self.point_ndim == 1 else "matrix"
->>>>>>> b910c9ed
+        if self.point_ndim == 1:
+            self.default_point_type = "vector"
+        elif self.point_ndim == 2:
+            self.default_point_type = "matrix"
+        else:
+            self.default_point_type = "other"
 
     @abc.abstractmethod
     def belongs(self, point, atol=gs.atol):
