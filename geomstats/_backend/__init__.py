"""Execution backends.

Lead authors: Johan Mathe and Niklas Koep.
"""

import importlib
import logging
import os
import sys
import types

import geomstats._backend._common as common

BACKEND_ATTRIBUTES = {
    "": [
        # Types
        "int32",
        "int64",
        "float32",
        "float64",
        "complex64",
        "complex128",
        "uint8",
        # Functions
        "abs",
        "all",
        "allclose",
        "amax",
        "amin",
        "angle",
        "any",
        "arange",
        "arccos",
        "arccosh",
        "arcsin",
        "arctan2",
        "arctanh",
        "argmax",
        "argmin",
        "array",
        "array_from_sparse",
        "as_dtype",
        "assignment",
        "assignment_by_sum",
        "atol",
        "broadcast_arrays",
        "broadcast_to",
        "cast",
        "ceil",
        "clip",
        "comb",
        "concatenate",
        "conj",
        "convert_to_wider_dtype",
        "copy",
        "cos",
        "cosh",
        "cross",
        "cumprod",
        "cumsum",
        "diag_indices",
        "diagonal",
        "divide",
        "dot",
        "einsum",
        "empty",
        "empty_like",
        "equal",
        "erf",
        "exp",
        "expand_dims",
        "eye",
        "flatten",
        "flip",
        "floor",
        "from_numpy",
<<<<<<< HEAD
        "get_default_dtype",
=======
        "gamma",
>>>>>>> 8761aa97
        "get_slice",
        "greater",
        "hsplit",
        "hstack",
        "imag",
        "isclose",
        "isnan",
        "is_array",
        "kron",
        "less",
        "less_equal",
        "linspace",
        "log",
        "logical_and",
        "logical_or",
        "mat_from_diag_triu_tril",
        "matmul",
        "matvec",
        "maximum",
        "mean",
        "meshgrid",
        "minimum",
        "mod",
        "moveaxis",
        "ndim",
        "one_hot",
        "ones",
        "ones_like",
        "outer",
        "pad",
        "pi",
        "polygamma",
        "power",
        "prod",
        "quantile",
        "ravel_tril_indices",
        "real",
        "repeat",
        "reshape",
        "rtol",
        "searchsorted",
        "set_default_dtype",
        "set_diag",
        "shape",
        "sign",
        "sin",
        "sinh",
        "split",
        "sqrt",
        "squeeze",
        "sort",
        "stack",
        "std",
        "sum",
        "take",
        "tan",
        "tanh",
        "tile",
        "to_numpy",
        "to_ndarray",
        "trace",
        "transpose",
        "tril",
        "triu",
        "tril_indices",
        "triu_indices",
        "tril_to_vec",
        "triu_to_vec",
        "vec_to_diag",
        "unique",
        "vectorize",
        "vstack",
        "where",
        "zeros",
        "zeros_like",
        "trapz",
    ],
    "autodiff": ["custom_gradient", "detach", "jacobian", "value_and_grad"],
    "linalg": [
        "cholesky",
        "det",
        "eig",
        "eigh",
        "eigvalsh",
        "expm",
        "inv",
        "is_single_matrix_pd",
        "logm",
        "norm",
        "qr",
        "quadratic_assignment",
        "solve",
        "solve_sylvester",
        "sqrtm",
        "svd",
        "matrix_rank",
    ],
    "random": [
        "choice",
        "normal",
        "multivariate_normal",
        # TODO (nkoep): Remove 'rand' and replace it by 'uniform'. Much like
        #              'randn' is a convenience wrapper (which we don't use)
        #              for 'normal', 'rand' only wraps 'uniform'.
        "rand",
        "randint",
        "seed",
        "uniform",
    ],
}


class BackendImporter:
    """Importer class to create the backend module."""

    def __init__(self, path):
        self._path = path

    @staticmethod
    def _import_backend(backend_name):
        try:
            return importlib.import_module(f"geomstats._backend.{backend_name}")
        except ModuleNotFoundError:
            raise RuntimeError("Unknown backend '{:s}'".format(backend_name))

    def _create_backend_module(self, backend_name):
        backend = self._import_backend(backend_name)

        new_module = types.ModuleType(self._path)
        new_module.__file__ = backend.__file__

        for module_name, attributes in BACKEND_ATTRIBUTES.items():
            if module_name:
                try:
                    submodule = getattr(backend, module_name)
                except AttributeError:
                    raise RuntimeError(
                        "Backend '{}' exposes no '{}' module".format(
                            backend_name, module_name
                        )
                    ) from None
                new_submodule = types.ModuleType(
                    "{}.{}".format(self._path, module_name)
                )
                new_submodule.__file__ = submodule.__file__
                setattr(new_module, module_name, new_submodule)
            else:
                submodule = backend
                new_submodule = new_module
            for attribute_name in attributes:
                try:
                    submodule_ = submodule
                    if module_name == "" and not hasattr(submodule, attribute_name):
                        submodule_ = common
                    attribute = getattr(submodule_, attribute_name)

                except AttributeError:
                    if module_name:
                        error = (
                            "Module '{}' of backend '{}' has no "
                            "attribute '{}'".format(
                                module_name, backend_name, attribute_name
                            )
                        )
                    else:
                        error = "Backend '{}' has no attribute '{}'".format(
                            backend_name, attribute_name
                        )
                    raise RuntimeError(error) from None
                else:
                    setattr(new_submodule, attribute_name, attribute)

        return new_module

    def find_module(self, fullname, path=None):
        """Find module."""
        if self._path != fullname:
            return None
        return self

    def load_module(self, fullname):
        """Load module."""
        if fullname in sys.modules:
            return sys.modules[fullname]

        _BACKEND = os.environ.get("GEOMSTATS_BACKEND")
        if _BACKEND is None:
            os.environ["GEOMSTATS_BACKEND"] = _BACKEND = "numpy"

        module = self._create_backend_module(_BACKEND)
        module.__name__ = f"geomstats.{_BACKEND}"
        module.__loader__ = self
        sys.modules[fullname] = module

        module.set_default_dtype("float64")

        logging.info("Using {:s} backend".format(_BACKEND))
        return module


sys.meta_path.append(BackendImporter("geomstats.backend"))<|MERGE_RESOLUTION|>--- conflicted
+++ resolved
@@ -74,11 +74,8 @@
         "flip",
         "floor",
         "from_numpy",
-<<<<<<< HEAD
+        "gamma",
         "get_default_dtype",
-=======
-        "gamma",
->>>>>>> 8761aa97
         "get_slice",
         "greater",
         "hsplit",
