--- conflicted
+++ resolved
@@ -64,7 +64,6 @@
     )
 
 
-<<<<<<< HEAD
 def qr(x, mode='reduced'):
     return tf.linalg.qr(x, full_matrices=(mode == 'complete'))
 
@@ -95,7 +94,3 @@
         return [_is_single_matrix_pd(m) for m in mat]
     elif mat.ndim == 3 and mat.shape[1] != mat.shape[2]:
         return [False] * mat.shape[0]
-=======
-def qr(x, mode="reduced"):
-    return tf.linalg.qr(x, full_matrices=(mode == "complete"))
->>>>>>> b2f7c892
