"""Tensorflow based computation backend."""

from collections import Counter as _Counter
from itertools import product as _product

import numpy as _np
import tensorflow as _tf
import tensorflow_probability as _tfp
from tensorflow import abs
from tensorflow import acos as arccos  # NOQA
from tensorflow import acosh as arccosh
from tensorflow import argmax, argmin
from tensorflow import asin as arcsin
from tensorflow import atan2 as arctan2
from tensorflow import broadcast_to, cast
from tensorflow import clip_by_value as clip
from tensorflow import (
    cosh,
    equal,
    exp,
    expand_dims,
    float32,
    float64,
    floor,
    greater,
    int32,
    int64,
    less,
    less_equal,
    logical_and,
    logical_or,
    maximum,
    meshgrid,
    minimum,
    ones_like,
    pad,
)
from tensorflow import reduce_max as amax
from tensorflow import reduce_min as amin
from tensorflow import reduce_prod as prod
from tensorflow import (
    reshape,
    searchsorted,
    sign,
    sinh,
    sort,
    squeeze,
    stack,
    tan,
    tanh,
    uint8,
    zeros_like,
)
from tensorflow.experimental.numpy import empty_like, moveaxis

from .._backend_config import tf_atol as atol
from .._backend_config import tf_rtol as rtol
from . import autodiff  # NOQA
from . import linalg  # NOQA
from . import random  # NOQA
from ._dtype_wrapper import (
    _cast_fout_from_dtype,
    _input_to_tensor_if_float,
    _update_dtype,
    _update_func_default_dtype,
    as_dtype,
    get_default_dtype,
    set_default_dtype,
)

_DTYPES = {
    int32: 0,
    int64: 1,
    float32: 2,
    float64: 3,
    _tf.complex64: 4,
    _tf.complex128: 5,
}

conj = _tf.math.conj
erf = _tf.math.erf
imag = _tf.math.imag
isnan = _tf.math.is_nan
mod = _tf.math.mod
polygamma = _tf.math.polygamma
power = _tf.math.pow
real = _tf.math.real
set_diag = _tf.linalg.set_diag
trapz = _tfp.math.trapz

ones = _update_dtype(_func=_tf.ones, dtype_pos=1)
zeros = _update_dtype(_func=_tf.zeros, dtype_pos=1)
empty = _update_func_default_dtype(_func=_tf.experimental.numpy.empty)

sqrt = _input_to_tensor_if_float(_func=_tf.sqrt)
cos = _input_to_tensor_if_float(_func=_tf.cos)
sin = _input_to_tensor_if_float(_func=_tf.sin)
angle = _input_to_tensor_if_float(_func=_tf.math.angle)
arctanh = _input_to_tensor_if_float(_func=_tf.math.atanh)
ceil = _input_to_tensor_if_float(_func=_tf.math.ceil)
log = _input_to_tensor_if_float(_func=_tf.math.log)


def _raise_not_implemented_error(*args, **kwargs):
    raise NotImplementedError


def to_numpy(x):
    return x.numpy()


def from_numpy(x):
    return _tf.convert_to_tensor(x)


<<<<<<< HEAD
def arange(start_or_stop, /, stop=None, step=1, dtype=None, **kwargs):

    if dtype is None and (
        type(stop) is float or type(step) is float or type(start_or_stop) is float
    ):
        dtype = get_default_dtype()

    if stop is None:
        return _tf.range(start_or_stop, delta=step, dtype=dtype)

    return _tf.range(start_or_stop, stop, delta=step, dtype=dtype)
=======
def quantile(x, q, axis=None, out=None):
    # Note: numpy, pytorch, and autograd convention is q in [0,1] while tfp expects
    # [0,100]. These other libraries also default to (the equivalent of)
    # interpolation=linear
    result = _tfp.stats.percentile(x, q * 100, axis=axis, interpolation="linear")
    if out is not None:
        out[:] = result
    return result
>>>>>>> 098a4d40


def one_hot(labels, num_classes):
    return _tf.one_hot(labels, num_classes, dtype=_tf.uint8)


def concatenate(x, axis=0, out=None):
    return _tf.concat(x, axis=axis)


def convert_to_wider_dtype(tensor_list):
    dtype_list = [_DTYPES.get(x.dtype, -1) for x in tensor_list]
    if len(set(dtype_list)) == 1:
        return tensor_list

    wider_dtype_index = max(dtype_list)

    wider_dtype = list(_DTYPES.keys())[wider_dtype_index]

    tensor_list = [cast(x, dtype=wider_dtype) for x in tensor_list]
    return tensor_list


def repeat(a, repeats, axis=None):
    return _tf.repeat(input=a, repeats=repeats, axis=axis)


@_cast_fout_from_dtype(dtype_pos=1)
def array(x, dtype=None):
    return _tf.convert_to_tensor(x, dtype=dtype)


def trace(x):
    return _tf.linalg.trace(x)


# TODO (nkoep): Handle the optional axis arguments.
def diagonal(a, axis1=0, axis2=1):
    return _tf.linalg.diag_part(a)


def ndim(x):
    return _tf.convert_to_tensor(x).ndim


def to_ndarray(x, to_ndim, axis=0):
    if ndim(x) == to_ndim - 1:
        x = _tf.expand_dims(x, axis=axis)
    return x


def flip(m, axis=None):
    if not isinstance(m, _tf.Tensor):
        raise ValueError("m must be a Tensorflow tensor")
    if axis is None:
        axis = range(m.ndim)
    elif not hasattr(axis, "__iter__"):
        axis = (axis,)
    return _tf.reverse(m, axis=axis)


def any(x, axis=None):
    return _tf.math.reduce_any(_tf.cast(x, bool), axis=axis)


def _is_boolean(x):
    if isinstance(x, bool):
        return True
    if isinstance(x, (tuple, list)):
        return isinstance(x[0], bool)
    if _tf.is_tensor(x):
        return x.dtype == bool
    return False


def _mask_from_indices(indices, mask_shape, dtype=float32):
    """Create a binary mask.

    Parameters
    ----------
    indices: tuple
        Single index or tuple of indices where ones will be.
    mask_shape: tuple
        Shape of the mask.
    dtype: dtype
        Type of the mask.

    Returns
    -------
    _tf_mask : array, shape=[mask_shape]
    """
    np_mask = _np.zeros(mask_shape)

    for i_index, index in enumerate(indices):
        if not isinstance(index, tuple):
            if hasattr(index, "__iter__"):
                indices[i_index] = tuple(index)
            else:
                indices[i_index] = (index,)
    for index in indices:
        if len(index) != len(mask_shape):
            raise ValueError("Indices must have the same size as shape")

    for index in indices:
        np_mask[index] = 1
    _tf_mask = array(np_mask, dtype=dtype)
    return _tf_mask


def _duplicate_array(x, n_samples, axis=0):
    """Stack copies of an array along an additional dimension.

    Parameters
    ----------
    x: array-like, shape=[dim]
        Initial array which will be copied.
    n_samples: int
        Number of copies of the array to create.
    axis: int, optional
        Dimension of the new array along which the copies of x are made.

    Returns
    -------
    tiled_array: array, shape=[dim[:axis], n_samples, dim[axis:]]
        Copies of x stacked along dim axis
    """
    multiples = _np.ones(ndim(x) + 1, dtype=_np.int32)
    multiples[axis] = n_samples
    return tile(to_ndarray(x, ndim(x) + 1, axis), multiples)


def _vectorized_mask_from_indices(
    n_samples=1, indices=None, mask_shape=None, axis=0, dtype=float32
):
    """Create a vectorized binary mask.

    Parameters
    ----------
    n_samples: int
        Number of copies of the mask along the additional dimension.
    indices : {tuple, list(tuple)}
        Single tuple, or list of tuples of indices where ones will be.
    mask_shape : tuple
        Shape of the mask.
    axis: int
        Axis along which the mask is vectorized.
    dtype: dtype
        Type of the returned array.

    Returns
    -------
    _tf_mask : array, shape=[mask_shape[:axis], n_samples, mask_shape[axis:]]
    """
    mask = _mask_from_indices(indices, mask_shape, dtype)
    return _duplicate_array(mask, n_samples, axis=axis)


def _assignment_single_value(x, value, indices, mode="replace", axis=0):
    """Assign a value at given indices of an array.

    Parameters
    ----------
    x : array-like, shape=[dim]
        Initial array.
    value : float
        Value to be added.
    indices : {int, tuple, list(int), list(tuple)}
        Single int or tuple, or list of ints or tuples of indices where value
        is assigned.
        If the length of the tuples is shorter than ndim(x), value is
        assigned to each copy along axis.
    mode : string, optional
        Whether the assignment is done by replacing the old value,
        or by adding to it. Possible values are 'replace' and 'sum'
    axis : int, optional
        Axis along which value is assigned, if vectorized.

    Returns
    -------
    x_new : array-like, shape=[dim]
        Copy of x where value was assigned at all indices (and possibly
        along an axis).
    """
    single_index = not isinstance(indices, list)
    if _tf.is_tensor(indices):
        single_index = ndim(indices) <= 1 and sum(indices.shape) <= ndim(x)
    if single_index:
        indices = [indices]

    if isinstance(indices[0], tuple):
        use_vectorization = len(indices[0]) < ndim(x)
    elif _tf.is_tensor(indices[0]) and ndim(indices[0]) >= 1:
        use_vectorization = len(indices[0]) < ndim(x)
    else:
        use_vectorization = ndim(x) > 1

    if use_vectorization:
        full_shape = shape(x)
        n_samples = full_shape[axis]
        tile_shape = list(full_shape[:axis]) + list(full_shape[axis + 1 :])
        mask = _vectorized_mask_from_indices(
            n_samples, indices, tile_shape, axis, x.dtype
        )
    else:
        mask = _mask_from_indices(indices, shape(x), x.dtype)
    if mode == "replace":
        return x + -x * mask + value * mask
    if mode == "sum":
        return x + value * mask
    raise ValueError("mode must be one of 'replace' or 'sum'")


def _assignment(x, values, indices, mode, axis):
    if _is_boolean(indices):
        if ndim(array(indices)) > 1:
            indices_tensor = _tf.where(indices)
            indices = [tuple(ind) for ind in indices_tensor]
        else:
            indices_from_booleans = [index for index, val in enumerate(indices) if val]
            indices_along_dims = [range(dim) for dim in shape(x)]
            indices_along_dims[axis] = indices_from_booleans
            indices = list(_product(*indices_along_dims))
    if _tf.rank(values) == 0:
        return _assignment_single_value(x, values, indices, mode, axis)
    values = cast(flatten(array(values)), x.dtype)

    single_index = not isinstance(indices, list)
    if _tf.is_tensor(indices):
        single_index = ndim(indices) <= 1 and sum(indices.shape) <= ndim(x)
    if single_index:
        if len(values) > 1:
            indices = [
                tuple(list(indices[:axis]) + [i] + list(indices[axis:]))
                for i in range(x.shape[axis])
            ]
        else:
            indices = [indices]

    if len(values) != len(indices):
        raise ValueError("Either one value or as many values as indices")

    for i_index, index in enumerate(indices):
        x = _assignment_single_value(x, values[i_index], index, mode, axis)
    return x


def assignment(x, values, indices, axis=0):
    """Add values at given indices of an array.

    Parameters
    ----------
    x: array-like, shape=[dim]
        Initial array.
    values: {float, list(float)}
        Value or list of values to be assigned.
    indices: {
    int, tuple(int), array-like({int, tuple, boolean})
        Single index or array of indices where values are assigned.
        If the length of the tuples is shorter than ndim(x) by one, values are
        assigned to each copy along axis.
        If indices is a list of booleans and ndim(x) > 1, values are assigned
        across all dimensions.
    axis: int, optional
        Axis along which values are assigned, if vectorized.

    Returns
    -------
    x_new : array-like, shape=[dim]
        Copy of x as the sum of x and the values at the given indices.

    Notes
    -----
    If a single value is provided, it is assigned at all the indices.
    If a single index is provided, and len(indices) == ndim(x) - 1, then values
    are assigned along axis.

    Examples
    --------
    Most examples translate as
    assignment(x, indices, values) <=> x[indices] = values
    Some special cases are given by vectorisation.
    (Beware that copies are always returned).
    if ndim(x) == 3, assignment(x, 1, (1, 0), 1) <=> x[1, :, 0] = 1
    if ndim(x) == 2, assignment(x, [1, 2], [(0, 1), (2, 3)]) <=>
                        x[((0, 2), (1, 3))] = [1, 2]
    """
    return _assignment(x, values, indices, "replace", axis)


def assignment_by_sum(x, values, indices, axis=0):
    """Add values at given indices of an array.

    Parameters
    ----------
    x: array-like, shape=[dim]
        Initial array.
    values: {float, list(float)}
        Value or list of values to be assigned.
    indices: {
    int, tuple(int), array-like({int, tuple, boolean})
        Single index or array of indices where values are assigned.
        If the length of the tuples is shorter than ndim(x) by one, values are
        assigned to each copy along axis.
        If indices is a list of booleans and ndim(x) > 1, values are assigned
        across all dimensions.
    axis: int, optional
        Axis along which values are assigned, if vectorized.

    Returns
    -------
    x_new : array-like, shape=[dim]
        Copy of x as the sum of x and the values at the given indices.

    Notes
    -----
    If a single value is provided, it is assigned at all the indices.
    If a single index is provided, and len(indices) == ndim(x) - 1, then values
    are assigned along axis.

    Examples
    --------
    Most examples translate as
    assignment_by_sum(x, indices, values) <=> x[indices] = x[indices] + values
    Some special cases are given by vectorisation.
    (Beware that copies are always returned).
    if ndim(x) == 3, assignment_by_sum(x, 1, (1, 0), 1) <=> x[1, :, 0] += 1
    if ndim(x) == 2, assignment_by_sum(x, [1, 2], [(0, 1), (2, 3)]) <=>
                        x[((0, 2), (1, 3))] += [1, 2]
    """
    return _assignment(x, values, indices, "sum", axis)


def array_from_sparse(indices, data, target_shape):
    """Create an array of given shape, with values at specific indices.

    The rest of the array will be filled with zeros.

    Parameters
    ----------
    indices : iterable(tuple(int))
        Index of each element which will be assigned a specific value.
    data : iterable(scalar)
        Value associated at each index.
    target_shape : tuple(int)
        Shape of the output array.

    Returns
    -------
    a : array, shape=target_shape
        Array of zeros with specified values assigned to specified indices.
    """
    data = array(data)
    return _tf.sparse.to_dense(
        _tf.sparse.reorder(_tf.SparseTensor(indices, data, target_shape))
    )


def get_slice(x, indices):
    """Return a slice of an array, following Numpy's style.

    Parameters
    ----------
    x : array-like, shape=[dim]
        Initial array.
    indices : iterable(iterable(int))
        Indices which are kept along each axis, starting from 0.

    Returns
    -------
    slice : array-like
        Slice of x given by indices.

    Notes
    -----
    This follows Numpy's convention: indices are grouped by axis.

    Examples
    --------
    >>> a = tf.reshape(_tf.convert_to_tensor(range(30)), (3,10))
    >>> get_slice(a, ((0, 2), (8, 9)))
    <tf.Tensor: id=41, shape=(2,), dtype=int32, numpy=array([ 8, 29])>
    """
    if hasattr(indices, "shape"):
        if indices.shape.rank == 0:
            return x[indices]

        if _tf.is_tensor(indices) and indices.shape[-1] == 1:
            return _tf.gather_nd(x, indices)

    return _tf.gather_nd(x, list(zip(*indices)))


def vectorize(x, pyfunc, multiple_args=False, dtype=None, **kwargs):
    if multiple_args:
        return _tf.map_fn(lambda y: pyfunc(*y), elems=x, dtype=dtype)
    return _tf.map_fn(pyfunc, elems=x, dtype=dtype)


def split(x, indices_or_sections, axis=0):
    if isinstance(indices_or_sections, int):
        return _tf.split(x, indices_or_sections, axis=axis)
    indices_or_sections = _np.array(indices_or_sections)
    intervals_length = indices_or_sections[1:] - indices_or_sections[:-1]
    last_interval_length = x.shape[axis] - indices_or_sections[-1]
    if last_interval_length > 0:
        intervals_length = _np.append(intervals_length, last_interval_length)
    intervals_length = _np.insert(intervals_length, 0, indices_or_sections[0])
    return _tf.split(x, num_or_size_splits=tuple(intervals_length), axis=axis)


def hsplit(x, n_splits):
    return _tf.split(x, num_or_size_splits=n_splits, axis=1)


def flatten(x):
    """Collapse the tensor into 1-D.

    Following https://www.tensorflow.org/api_docs/python/_tf/reshape
    """
    return _tf.reshape(x, [-1])


def outer(x, y):
    return einsum("...i,...j->...ij", x, y)


def copy(x):
    return _tf.Variable(x)


def hstack(x):
    return _tf.concat(x, axis=1)


def vstack(x):
    new_x = []
    for one_x in x:
        if one_x.ndim < 2:
            new_x.append(_tf.expand_dims(one_x, axis=0))
        else:
            new_x.append(one_x)
    return _tf.concat(new_x, axis=0)


def broadcast_arrays(*args, **kwargs):
    tensors = [*args]
    shapes = [t.get_shape().as_list() for t in tensors]
    max_rank = max(len(s) for s in shapes)

    for index, value in enumerate(shapes):
        if len(value) == max_rank:
            continue

        tensor = tensors[index]
        for _ in range(max_rank - len(value)):
            value.insert(0, 1)
            tensor = _tf.expand_dims(tensor, axis=0)
        tensors[index] = tensor

    broadcast_shape = []
    for index in range(max_rank):
        dimensions = [s[index] for s in shapes]
        repeats = _Counter(dimensions)
        if len(repeats) > 2 or (len(repeats) == 2 and 1 not in list(repeats.keys())):
            raise ValueError(
                "operands could not be broadcast together with shapes", shapes
            )
        broadcast_shape.append(max(repeats.keys()))

    for axis, dimension in enumerate(broadcast_shape):
        tensors = [
            _tf.concat([t] * dimension, axis=axis) if t.get_shape()[axis] == 1 else t
            for t in tensors
        ]

    return tensors


def dot(a, b):
    if b.ndim == 1:
        return _tf.tensordot(*convert_to_wider_dtype([a, b]), axes=1)

    return einsum("...i,...i->...", a, b)


def isclose(x, y, rtol=rtol, atol=atol):
    if not _tf.is_tensor(x):
        x = _tf.constant(x)
    if not _tf.is_tensor(y):
        y = _tf.constant(y)
    x, y = convert_to_wider_dtype([x, y])
    dtype = x.dtype

    rhs = _tf.constant(atol, dtype=dtype) + _tf.constant(rtol, dtype=dtype) * _tf.abs(y)
    return _tf.less_equal(_tf.abs(_tf.subtract(x, y)), rhs)


def allclose(x, y, rtol=rtol, atol=atol):
    return _tf.reduce_all(isclose(x, y, rtol=rtol, atol=atol))


@_update_func_default_dtype(copy=False)
def eye(n, m=None, dtype=None):
    if m is None:
        m = n
    return _tf.eye(num_rows=n, num_columns=m, dtype=dtype)


def sum(x, axis=None, dtype=None, keepdims=False):
    if not _tf.is_tensor(x):
        x = array(x)

    if dtype is not None and x.dtype != dtype:
        x = cast(x, dtype)

    if x.dtype == bool:
        x = cast(x, int32)

    return _tf.reduce_sum(x, axis=axis, keepdims=keepdims)


def std(x, axis=None, dtype=None, keepdims=False):
    if dtype is not None and x.dtype != dtype:
        x = cast(x, dtype)

    return _tf.math.reduce_std(x, axis=axis, keepdims=keepdims)


def einsum(equation, *inputs):
    input_tensors_list = [arg if is_array(arg) else array(arg) for arg in inputs]
    input_tensors_list = convert_to_wider_dtype(input_tensors_list)

    return _tf.einsum(equation, *input_tensors_list)


def transpose(x, axes=None):
    return _tf.transpose(x, perm=axes)


def all(x, axis=None):
    return _tf.math.reduce_all(_tf.cast(x, bool), axis=axis)


def cumsum(a, axis=None, dtype=None):
    if dtype is not None and a.dtype != dtype:
        a = cast(a, dtype)

    if axis is None:
        return _tf.math.cumsum(flatten(a), axis=0)
    return _tf.math.cumsum(a, axis=axis)


def cumprod(a, axis=None, dtype=None):
    if dtype is not None and a.dtype != dtype:
        a = cast(a, dtype)

    if axis is None:
        return _tf.math.cumprod(flatten(a), axis=0)
    return _tf.math.cumprod(a, axis=axis)


def mean(a, axis=None, dtype=None):
    if dtype is not None and a.dtype != dtype:
        a = cast(a, dtype)

    return _tf.reduce_mean(a, axis=axis)


# (sait) there is _tf.experimental.tril (we can use it once it moves to stable)
def tril(mat, k=0):
    if k not in (0, -1):
        raise NotImplementedError("Only k=0 and k=-1 supported so far")
    tril = _tf.linalg.band_part(mat, -1, 0)
    if k == 0:
        return tril
    zero_diag = _tf.zeros(mat.shape[:-1], dtype=mat.dtype)
    return _tf.linalg.set_diag(tril, zero_diag)


# TODO(sait) use _tf.experimental.triu once it becomes stable.
def triu(mat, k=0):
    if k not in (0, 1):
        raise NotImplementedError("Only k=0 and k=1 supported so far")
    triu = _tf.linalg.band_part(mat, 0, -1)
    if k == 0:
        return triu
    zero_diag = _tf.zeros(mat.shape[:-1], dtype=mat.dtype)
    return _tf.linalg.set_diag(triu, zero_diag)


def diag_indices(*args, **kwargs):
    return tuple(map(_tf.convert_to_tensor, _np.diag_indices(*args, **kwargs)))


def tril_indices(*args, **kwargs):
    return tuple(map(_tf.convert_to_tensor, _np.tril_indices(*args, **kwargs)))


def triu_indices(*args, **kwargs):
    return tuple(map(_tf.convert_to_tensor, _np.triu_indices(*args, **kwargs)))


def unique(x):
    return _tf.unique(x).y


def where(condition, x=None, y=None):
    if x is None and y is None:
        return _tf.where(condition)

    if type(x) is float:
        x = _tf.constant(x, dtype=get_default_dtype())

    out = _tf.where(condition, x, y)

    return out


def tril_to_vec(x, k=0):
    n = x.shape[-1]
    axis = 1 if x.ndim == 3 else 0
    mask = _tf.ones((n, n))
    mask_a = _tf.linalg.band_part(mask, -1, 0)
    if k < 0:
        mask_b = _tf.linalg.band_part(mask, -k - 1, 0)
    else:
        mask_b = _tf.zeros_like(mask_a)
    mask = _tf.cast(mask_a - mask_b, dtype=_tf.bool)
    return _tf.boolean_mask(x, mask, axis=axis)


def triu_to_vec(x, k=0):
    n = x.shape[-1]
    axis = 1 if x.ndim == 3 else 0
    mask = _tf.ones((n, n))
    mask_a = _tf.linalg.band_part(mask, 0, -1)
    if k > 0:
        mask_b = _tf.linalg.band_part(mask, 0, k - 1)
    else:
        mask_b = _tf.zeros_like(mask_a)
    mask = _tf.cast(mask_a - mask_b, dtype=_tf.bool)
    return _tf.boolean_mask(x, mask, axis=axis)


def tile(x, multiples):
    t1 = _tf.ones(len(multiples) - len(_tf.shape(x)))
    t1 = _tf.cast(t1, _tf.int32)
    t2 = _tf.shape(x)
    x_reshape = _tf.reshape(x, _tf.concat([t1, t2], axis=0))
    return _tf.tile(x_reshape, multiples)


def vec_to_diag(vec):
    return _tf.linalg.diag(vec)


def mat_from_diag_triu_tril(diag, tri_upp, tri_low):
    """Build matrix from given components.

    Forms a matrix from diagonal, strictly upper triangular and
    strictly lower traingular parts.

    Parameters
    ----------
    diag : array_like, shape=[..., n]
    tri_upp : array_like, shape=[..., (n * (n - 1)) / 2]
    tri_low : array_like, shape=[..., (n * (n - 1)) / 2]

    Returns
    -------
    mat : array_like, shape=[..., n, n]
    """
    diag, tri_upp, tri_low = convert_to_wider_dtype([diag, tri_upp, tri_low])

    n = diag.shape[-1]
    (i,) = _np.diag_indices(n, ndim=1)
    j, k = _np.triu_indices(n, k=1)

    if diag.ndim == 1:
        upper_indices = [(jj, kk) for jj, kk in zip(j, k)]
        lower_indices = [(kk, jj) for jj, kk in zip(j, k)]
    else:
        m = diag.shape[0]
        upper_indices = [(rr, jj, kk) for rr in range(m) for jj, kk in zip(j, k)]
        lower_indices = [(rr, kk, jj) for rr in range(m) for jj, kk in zip(j, k)]

    mat = zeros(diag.shape + (n,), dtype=diag.dtype)
    mat = assignment(mat, tri_upp, upper_indices)
    mat = assignment(mat, tri_low, lower_indices)

    mat = _tf.linalg.set_diag(mat, diag)

    return mat


def divide(a, b, ignore_div_zero=False):
    a, b = convert_to_wider_dtype([a, b])
    if ignore_div_zero is False:
        return _tf.math.divide(a, b)
    return _tf.math.divide_no_nan(a, b)


def _ravel_multi_index(multi_index, shape):
    strides = _tf.math.cumprod(shape, exclusive=True, reverse=True)
    return _tf.reduce_sum(multi_index * _tf.expand_dims(strides, 1), axis=0)


def ravel_tril_indices(n, k=0, m=None):
    if m is None:
        size = (n, n)
    else:
        size = (n, m)
    idxs = tril_indices(n, k, m)
    return _ravel_multi_index(idxs, size)


def kron(a, b):
    return _tf.linalg.LinearOperatorKronecker([a, b]).to_dense()


def take(a, indices, axis=0):
    return _tf.gather(a, indices, axis=axis)


@_cast_fout_from_dtype(dtype_pos=3)
def linspace(start, stop, num=50, dtype=None):
    return _tf.linspace(start, stop, num)


def is_array(x):
    return _tf.is_tensor(x)


def matvec(A, b):
    A, b = convert_to_wider_dtype([A, b])
    return _tf.linalg.matvec(A, b)


def cross(a, b):
    if a.ndim + b.ndim == 3 or a.ndim == b.ndim == 2 and a.shape[0] != b.shape[0]:
        a, b = broadcast_arrays(a, b)
    return _tf.linalg.cross(*convert_to_wider_dtype([a, b]))


def shape(a):
    if not is_array(a):
        a = array(a)

    return tuple(a.shape)


def matmul(x, y):
    for array_ in [x, y]:
        if array_.ndim == 1:
            raise ValueError("ndims must be >=2")

    x, y = convert_to_wider_dtype([x, y])
    return _tf.linalg.matmul(x, y)<|MERGE_RESOLUTION|>--- conflicted
+++ resolved
@@ -113,7 +113,6 @@
     return _tf.convert_to_tensor(x)
 
 
-<<<<<<< HEAD
 def arange(start_or_stop, /, stop=None, step=1, dtype=None, **kwargs):
 
     if dtype is None and (
@@ -125,7 +124,8 @@
         return _tf.range(start_or_stop, delta=step, dtype=dtype)
 
     return _tf.range(start_or_stop, stop, delta=step, dtype=dtype)
-=======
+
+
 def quantile(x, q, axis=None, out=None):
     # Note: numpy, pytorch, and autograd convention is q in [0,1] while tfp expects
     # [0,100]. These other libraries also default to (the equivalent of)
@@ -134,7 +134,6 @@
     if out is not None:
         out[:] = result
     return result
->>>>>>> 098a4d40
 
 
 def one_hot(labels, num_classes):
