--- conflicted
+++ resolved
@@ -37,7 +37,6 @@
     skip_test_exp_ladder_parallel_transport = True
     skip_test_dist_is_symmetric = True
     skip_test_dist_is_norm_of_log = True
-<<<<<<< HEAD
     skip_test_covariant_riemann_tensor_is_skew_symmetric_1 = True
     skip_test_covariant_riemann_tensor_is_skew_symmetric_2 = True
     skip_test_covariant_riemann_tensor_bianchi_identity = True
@@ -46,10 +45,8 @@
     skip_test_scalar_curvature_shape = True
     skip_test_ricci_tensor_shape = True
     skip_test_sectional_curvature_shape = True
-=======
     skip_test_squared_dist_is_positive = True
-    test_triangle_inequality_of_dist = True
->>>>>>> f637e13e
+    skip_test_triangle_inequality_of_dist = True
 
     testing_data = StiefelCanonicalMetricTestData()
 
