--- conflicted
+++ resolved
@@ -992,11 +992,7 @@
         term_z = metric.curvature_derivative(hor_z, hor_x, hor_y, hor_h, base_point)
 
         result = term_x + term_y + term_z
-<<<<<<< HEAD
         self.assertAllClose(result, gs.zeros_like(result), atol=gs.atol * 100)
-=======
-        self.assertAllClose(result, gs.zeros_like(result), atol=gs.atol * 10)
->>>>>>> 85088176
 
     def test_curvature_derivative_is_skew_operator(
         self, k_landmarks, m_ambient, hor_x, hor_y, hor_z, base_point
