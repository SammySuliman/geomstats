"""
Unit tests for the Hyperbolic space.
"""

import math
import numpy as np

import geomstats.backend as gs
import geomstats.tests
import tests.helper as helper

from geomstats.hyperbolic_space import HyperbolicSpace
from geomstats.minkowski_space import MinkowskiSpace

# Tolerance for errors on predicted vectors, relative to the *norm*
# of the vector, as opposed to the standard behavior of gs.allclose
# where it is relative to each element of the array
RTOL = 1e-6


class TestHyperbolicSpaceMethods(geomstats.tests.TestCase):
    _multiprocess_can_split_ = True

    def setUp(self):
        gs.random.seed(1234)
        self.dimension = 3
        self.space = HyperbolicSpace(dimension=self.dimension)
        self.metric = self.space.metric
        self.n_samples = 10

    def test_random_uniform_and_belongs(self):
        point = self.space.random_uniform()
        result = self.space.belongs(point)
        expected = gs.array([[True]])

        self.assertAllClose(result, expected)

    def test_random_uniform(self):
        result = self.space.random_uniform()

        self.assertAllClose(gs.shape(result), (1, self.dimension + 1))

    def test_intrinsic_and_extrinsic_coords(self):
        """
        Test that the composition of
        intrinsic_to_extrinsic_coords and
        extrinsic_to_intrinsic_coords
        gives the identity.
        """
        point_int = gs.ones(self.dimension)
        point_ext = self.space.intrinsic_to_extrinsic_coords(point_int)
        result = self.space.extrinsic_to_intrinsic_coords(point_ext)
        expected = point_int
        expected = helper.to_vector(expected)
        self.assertAllClose(result, expected)

        point_ext = gs.array([2.0, 1.0, 1.0, 1.0])
        point_int = self.space.extrinsic_to_intrinsic_coords(point_ext)
        result = self.space.intrinsic_to_extrinsic_coords(point_int)
        expected = point_ext
        expected = helper.to_vector(expected)

        self.assertAllClose(result, expected)

    def test_intrinsic_and_extrinsic_coords_vectorization(self):
        """
        Test that the composition of
        intrinsic_to_extrinsic_coords and
        extrinsic_to_intrinsic_coords
        gives the identity.
        """
        point_int = gs.array([[.1, 0., 0., .1, 0., 0.],
                              [.1, .1, .1, .4, .1, 0.],
                              [.1, .3, 0., .1, 0., 0.],
                              [-0.1, .1, -.4, .1, -.01, 0.],
                              [0., 0., .1, .1, -0.08, -0.1],
                              [.1, .1, .1, .1, 0., -0.5]])
        point_ext = self.space.intrinsic_to_extrinsic_coords(point_int)
        result = self.space.extrinsic_to_intrinsic_coords(point_ext)
        expected = point_int
        expected = helper.to_vector(expected)

        self.assertAllClose(result, expected)

        point_ext = gs.array([[2., 1., 1., 1.],
                              [4., 1., 3., math.sqrt(5.)],
                              [3., 2., 0., 2.]])
        point_int = self.space.extrinsic_to_intrinsic_coords(point_ext)
        result = self.space.intrinsic_to_extrinsic_coords(point_int)
        expected = point_ext
        expected = helper.to_vector(expected)

        self.assertAllClose(result, expected)

    def test_log_and_exp_general_case(self):
        """
        Test that the riemannian exponential
        and the riemannian logarithm are inverse.

        Expect their composition to give the identity function.
        """
        # Riemannian Log then Riemannian Exp
        # General case
        base_point = gs.array([4.0, 1., 3.0, math.sqrt(5.)])
        point = gs.array([2.0, 1.0, 1.0, 1.0])

        log = self.metric.log(point=point, base_point=base_point)

        result = self.metric.exp(tangent_vec=log, base_point=base_point)
        expected = helper.to_vector(point)
        self.assertAllClose(result, expected)

    def test_exp_and_belongs(self):
        H2 = HyperbolicSpace(dimension=2)
        METRIC = H2.metric

        base_point = gs.array([1., 0., 0.])
        with self.session():
            self.assertTrue(gs.eval(H2.belongs(base_point)))

        tangent_vec = H2.projection_to_tangent_space(
                vector=gs.array([1., 2., 1.]),
                base_point=base_point)
        exp = METRIC.exp(tangent_vec=tangent_vec,
                         base_point=base_point)
        with self.session():
            self.assertTrue(gs.eval(H2.belongs(exp)))

    def test_exp_vectorization(self):
        n_samples = 3
        dim = self.dimension + 1

        one_vec = gs.array([2.0, 1.0, 1.0, 1.0])
        one_base_point = gs.array([4.0, 3., 1.0, math.sqrt(5)])
        n_vecs = gs.array([[2., 1., 1., 1.],
                           [4., 1., 3., math.sqrt(5.)],
                           [3., 2., 0., 2.]])
        n_base_points = gs.array([
            [2.0, 0.0, 1.0, math.sqrt(2)],
            [5.0, math.sqrt(8), math.sqrt(8), math.sqrt(8)],
            [1.0, 0.0, 0.0, 0.0]])

        one_tangent_vec = self.space.projection_to_tangent_space(
            one_vec, base_point=one_base_point)
        result = self.metric.exp(one_tangent_vec, one_base_point)
        self.assertAllClose(gs.shape(result), (1, dim))

        n_tangent_vecs = self.space.projection_to_tangent_space(
            n_vecs, base_point=one_base_point)
        result = self.metric.exp(n_tangent_vecs, one_base_point)
        self.assertAllClose(gs.shape(result),  (n_samples, dim))

        expected = np.zeros((n_samples, dim))

        with self.session():
            for i in range(n_samples):
                expected[i] = gs.eval(
                    self.metric.exp(n_tangent_vecs[i], one_base_point))
            expected = helper.to_vector(gs.array(expected))
            self.assertAllClose(result, expected)

        one_tangent_vec = self.space.projection_to_tangent_space(
            one_vec, base_point=n_base_points)
        result = self.metric.exp(one_tangent_vec, n_base_points)
        self.assertAllClose(gs.shape(result), (n_samples, dim))

        expected = np.zeros((n_samples, dim))
        with self.session():
            for i in range(n_samples):
                expected[i] = gs.eval(self.metric.exp(one_tangent_vec[i],
                                      n_base_points[i]))
            expected = helper.to_vector(gs.array(expected))
            self.assertAllClose(result, expected)

        n_tangent_vecs = self.space.projection_to_tangent_space(
            n_vecs, base_point=n_base_points)
        result = self.metric.exp(n_tangent_vecs, n_base_points)
        self.assertAllClose(gs.shape(result), (n_samples, dim))

        expected = np.zeros((n_samples, dim))
        with self.session():
            for i in range(n_samples):
                expected[i] = gs.eval(self.metric.exp(n_tangent_vecs[i],
                                      n_base_points[i]))
            expected = helper.to_vector(gs.array(expected))
            self.assertAllClose(result, expected)

    def test_log_vectorization(self):
        n_samples = 3
        dim = self.dimension + 1

        one_point = gs.array([2.0, 1.0, 1.0, 1.0])
        one_base_point = gs.array([4.0, 3., 1.0, math.sqrt(5)])
        n_points = gs.array([[2.0, 1.0, 1.0, 1.0],
                             [4.0, 1., 3.0, math.sqrt(5)],
                             [3.0, 2.0, 0.0, 2.0]])
        n_base_points = gs.array([
            [2.0, 0.0, 1.0, math.sqrt(2)],
            [5.0, math.sqrt(8), math.sqrt(8), math.sqrt(8)],
            [1.0, 0.0, 0.0, 0.0]])

        result = self.metric.log(one_point, one_base_point)
        self.assertAllClose(gs.shape(result), (1, dim))

        result = self.metric.log(n_points, one_base_point)
        self.assertAllClose(gs.shape(result), (n_samples, dim))

        result = self.metric.log(one_point, n_base_points)
        self.assertAllClose(gs.shape(result), (n_samples, dim))

        result = self.metric.log(n_points, n_base_points)
        self.assertAllClose(gs.shape(result), (n_samples, dim))

    def test_inner_product(self):
        """
        Test that the inner product between two tangent vectors
        is the Minkowski inner product.
        """
        minkowski_space = MinkowskiSpace(self.dimension+1)
        base_point = gs.array(
                [1.16563816,  0.36381045, -0.47000603,  0.07381469])

        tangent_vec_a = self.space.projection_to_tangent_space(
                vector=gs.array([10., 200., 1., 1.]),
                base_point=base_point)

        tangent_vec_b = self.space.projection_to_tangent_space(
                vector=gs.array([11., 20., -21., 0.]),
                base_point=base_point)

        result = self.metric.inner_product(
                tangent_vec_a, tangent_vec_b, base_point)

        expected = minkowski_space.metric.inner_product(
                tangent_vec_a, tangent_vec_b, base_point)

        with self.session():
            self.assertAllClose(result, expected)

    def test_squared_norm_and_squared_dist(self):
        """
        Test that the squared distance between two points is
        the squared norm of their logarithm.
        """
        point_a = gs.array([2.0, 1.0, 1.0, 1.0])
        point_b = gs.array([4.0, 1., 3.0, math.sqrt(5)])
        log = self.metric.log(point=point_a, base_point=point_b)
        result = self.metric.squared_norm(vector=log)
        expected = self.metric.squared_dist(point_a, point_b)

        with self.session():
            self.assertAllClose(result, expected)

    def test_norm_and_dist(self):
        """
        Test that the distance between two points is
        the norm of their logarithm.
        """
        point_a = gs.array([2.0, 1.0, 1.0, 1.0])
        point_b = gs.array([4.0, 1., 3.0, math.sqrt(5)])
        log = self.metric.log(point=point_a, base_point=point_b)
        result = self.metric.norm(vector=log)
        expected = self.metric.dist(point_a, point_b)

        with self.session():
            self.assertAllClose(result, expected)

    def test_log_and_exp_edge_case(self):
        """
        Test that the riemannian exponential
        and the riemannian logarithm are inverse.

        Expect their composition to give the identity function.
        """
        # Riemannian Log then Riemannian Exp
        # Edge case: two very close points, base_point_2 and point_2,
        # form an angle < epsilon
        base_point_intrinsic = gs.array([1., 2., 3.])
        base_point = self.space.intrinsic_to_extrinsic_coords(
                                                       base_point_intrinsic)
        point_intrinsic = (base_point_intrinsic
                           + 1e-12 * gs.array([-1., -2., 1.]))
        point = self.space.intrinsic_to_extrinsic_coords(
                                                       point_intrinsic)

        log = self.metric.log(point=point, base_point=base_point)
        result = self.metric.exp(tangent_vec=log, base_point=base_point)
        expected = point

        with self.session():
            self.assertAllClose(result, expected)

    def test_exp_and_log_and_projection_to_tangent_space_general_case(self):
        """
        Test that the riemannian exponential
        and the riemannian logarithm are inverse.

        Expect their composition to give the identity function.
        """
        # Riemannian Exp then Riemannian Log
        # General case
        base_point = gs.array([4.0, 1., 3.0, math.sqrt(5)])
        vector = gs.array([2.0, 1.0, 1.0, 1.0])
        vector = self.space.projection_to_tangent_space(
                                                  vector=vector,
                                                  base_point=base_point)
        exp = self.metric.exp(tangent_vec=vector, base_point=base_point)
        result = self.metric.log(point=exp, base_point=base_point)

        expected = vector
        with self.session():
            self.assertAllClose(result, expected)

    def test_dist(self):
        # Distance between a point and itself is 0.
        point_a = gs.array([4.0, 1., 3.0, math.sqrt(5)])
        point_b = point_a
        result = self.metric.dist(point_a, point_b)
        expected = gs.array([[0]])

        with self.session():
            self.assertAllClose(result, expected)

    def test_exp_and_dist_and_projection_to_tangent_space(self):
        base_point = gs.array([4.0, 1., 3.0, math.sqrt(5)])
        vector = gs.array([0.001, 0., -.00001, -.00003])
        tangent_vec = self.space.projection_to_tangent_space(
                                                vector=vector,
                                                base_point=base_point)
        exp = self.metric.exp(tangent_vec=tangent_vec,
                              base_point=base_point)

        result = self.metric.dist(base_point, exp)
        sq_norm = self.metric.embedding_metric.squared_norm(
                                                 tangent_vec)
        expected = sq_norm
        with self.session():
            self.assertAllClose(result, expected, atol=1e-2)

    def test_geodesic_and_belongs(self):
        # TODO(nina): Fix this tests, as it fails when geodesic goes "too far"
        initial_point = gs.array([4.0, 1., 3.0, math.sqrt(5)])
        n_geodesic_points = 100
        vector = gs.array([1., 0., 0., 0.])

        initial_tangent_vec = self.space.projection_to_tangent_space(
                                            vector=vector,
                                            base_point=initial_point)
        geodesic = self.metric.geodesic(
                                   initial_point=initial_point,
                                   initial_tangent_vec=initial_tangent_vec)

        t = gs.linspace(start=0., stop=1., num=n_geodesic_points)
        points = geodesic(t)

        result = self.space.belongs(points)
        expected = gs.array(n_geodesic_points * [[True]])

        with self.session():
            self.assertAllClose(expected, result)

    def test_exp_and_log_and_projection_to_tangent_space_edge_case(self):
        """
        Test that the riemannian exponential
        and the riemannian logarithm are inverse.

        Expect their composition to give the identity function.
        """
        # Riemannian Exp then Riemannian Log
        # Edge case: tangent vector has norm < epsilon
        base_point = gs.array([2., 1., 1., 1.])
        vector = 1e-10 * gs.array([.06, -51., 6., 5.])

        exp = self.metric.exp(tangent_vec=vector, base_point=base_point)
        result = self.metric.log(point=exp, base_point=base_point)
        expected = self.space.projection_to_tangent_space(
                                                   vector=vector,
                                                   base_point=base_point)

        self.assertAllClose(result, expected, atol=1e-8)

    def test_variance(self):
        point = gs.array([2., 1., 1., 1.])
        points = gs.array([point, point])
        result = self.metric.variance(points)
        expected = helper.to_scalar(0.)

        self.assertAllClose(result, expected)

    def test_mean(self):
        point = gs.array([2., 1., 1., 1.])
        points = gs.array([point, point])
        result = self.metric.mean(points)
        expected = helper.to_vector(point)

        self.assertAllClose(result, expected)

    def test_mean_and_belongs(self):
        point_a = self.space.random_uniform()
        point_b = self.space.random_uniform()
        point_c = self.space.random_uniform()
<<<<<<< HEAD
        points = gs.concatenate([point_a, point_b, point_c], axis=0)
        print('hello')
        print(points.shape)
=======
        points = gs.array([point_a, point_b, point_c])
>>>>>>> 6bd02a66

        mean = self.metric.mean(points)
        result = self.space.belongs(mean)
        expected = gs.array([[True]])

        self.assertAllClose(result, expected)


if __name__ == '__main__':
    geomstats.tests.main()<|MERGE_RESOLUTION|>--- conflicted
+++ resolved
@@ -399,13 +399,7 @@
         point_a = self.space.random_uniform()
         point_b = self.space.random_uniform()
         point_c = self.space.random_uniform()
-<<<<<<< HEAD
         points = gs.concatenate([point_a, point_b, point_c], axis=0)
-        print('hello')
-        print(points.shape)
-=======
-        points = gs.array([point_a, point_b, point_c])
->>>>>>> 6bd02a66
 
         mean = self.metric.mean(points)
         result = self.space.belongs(mean)
